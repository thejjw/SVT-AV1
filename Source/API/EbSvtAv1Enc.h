--- conflicted
+++ resolved
@@ -951,12 +951,7 @@
      * Default is false.
      */
     bool rtc;
-<<<<<<< HEAD
-    // clang-format off
-    /*Add 128 Byte Padding to Struct to avoid changing the size of the public configuration struct*/
-    uint8_t padding[128 - (sizeof(uint8_t) * 2)
-=======
-#endif
+
 	/* @brief compresses the QP hierarchical layer scale to improve temporal video consistency
 	* 0: no compression, original SVT-AV1 scaling
 	* 1-3: enable compression, the higher the number the stronger the compression
@@ -968,8 +963,6 @@
 	// clang-format off
     /*Add 128 Byte Padding to Struct to avoid changing the size of the public configuration struct*/
     uint8_t padding[128 - (sizeof(uint8_t) * 3)
-#if FTR_RTC_MODE
->>>>>>> 7735e259
         - sizeof(bool)
     ];
     // clang-format on
