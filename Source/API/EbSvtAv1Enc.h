--- conflicted
+++ resolved
@@ -964,20 +964,18 @@
      */
     bool rtc;
 
-<<<<<<< HEAD
     /* @brief compresses the QP hierarchical layer scale to improve temporal video consistency
-	* 0: no compression, original SVT-AV1 scaling
-	* 1-3: enable compression, the higher the number the stronger the compression
-	*      (different frame quality fluctuation/mean quality tradeoffs)
-	* Default is 1
-	*/
+    * 0: no compression, original SVT-AV1 scaling
+    * 1-3: enable compression, the higher the number the stronger the compression
+    *      (different frame quality fluctuation/mean quality tradeoffs)
+    * Default is 1
+    */
     uint8_t qp_scale_compress_strength;
-=======
+
 #if FTR_SFRAME_POSI
     /* @brief Indicates where to insert an S-Frame, only available when sframe_mode is SFRAME_FLEXIBLE_ARF */
     SvtAv1SFramePositions sframe_posi;
 #endif // FTR_SFRAME_POSI
->>>>>>> dfa3989c
 
     // clang-format off
     /*Add 128 Byte Padding to Struct to avoid changing the size of the public configuration struct*/
