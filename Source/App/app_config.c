﻿/*
* Copyright(c) 2019 Intel Corporation
*
* This source code is subject to the terms of the BSD 3-Clause Clear License and
* the Alliance for Open Media Patent License 1.0. If the BSD 3-Clause Clear License
* was not distributed with this source code in the LICENSE file, you can
* obtain it at https://www.aomedia.org/license. If the Alliance for Open
* Media Patent License 1.0 was not distributed with this source code in the
* PATENTS file, you can obtain it at https://www.aomedia.org/license/patent-license.
*/

#include <stdio.h>
#include <stdlib.h>
#include <string.h>
#include <stdbool.h>
#include <ctype.h>
#include <sys/stat.h>

#include "EbSvtAv1Metadata.h"
#include "app_config.h"
#include "app_context.h"
#include "app_input_y4m.h"
#ifdef _WIN32
#include <windows.h>
#include <io.h>
#else
#include <unistd.h>
#include <sys/file.h>
#endif

#include "app_output_ivf.h"

#if !defined(_WIN32) || !defined(HAVE_STRNLEN_S)
#include "third_party/safestringlib/safe_str_lib.h"
#endif

/**********************************
 * Defines
 **********************************/
#define HELP_TOKEN "--help"
#define COLORH_TOKEN "--color-help"
#define VERSION_TOKEN "--version"
#define CHANNEL_NUMBER_TOKEN "--nch"
#define COMMAND_LINE_MAX_SIZE 2048
#define CONFIG_FILE_TOKEN "-c"
#define CONFIG_FILE_LONG_TOKEN "--config"
#define INPUT_FILE_TOKEN "-i"
#define OUTPUT_BITSTREAM_TOKEN "-b"
#define OUTPUT_RECON_TOKEN "-o"
#define ERROR_FILE_TOKEN "--errlog"

/* two pass token */
#define PASS_TOKEN "--pass"
#define TWO_PASS_STATS_TOKEN "--stats"
#define PASSES_TOKEN "--passes"
#define STAT_FILE_TOKEN "--stat-file"
#define WIDTH_TOKEN "-w"
#define HEIGHT_TOKEN "-h"
#define NUMBER_OF_PICTURES_TOKEN "-n"
#define BUFFERED_INPUT_TOKEN "--nb"
#define NO_PROGRESS_TOKEN "--no-progress" // tbd if it should be removed
#define PROGRESS_TOKEN "--progress"
#define QP_TOKEN "-q"
#define USE_QP_FILE_TOKEN "--use-q-file"
#define FORCE_KEY_FRAMES_TOKEN "--force-key-frames"

#define USE_FIXED_QINDEX_OFFSETS_TOKEN "--use-fixed-qindex-offsets"
#define QINDEX_OFFSETS_TOKEN "--qindex-offsets"
#define KEY_FRAME_QINDEX_OFFSET_TOKEN "--key-frame-qindex-offset"
#define KEY_FRAME_CHROMA_QINDEX_OFFSET_TOKEN "--key-frame-chroma-qindex-offset"
#define CHROMA_QINDEX_OFFSETS_TOKEN "--chroma-qindex-offsets"
#define LUMA_Y_DC_QINDEX_OFFSET_TOKEN "--luma-y-dc-qindex-offset"
#define CHROMA_U_DC_QINDEX_OFFSET_TOKEN "--chroma-u-dc-qindex-offset"
#define CHROMA_U_AC_QINDEX_OFFSET_TOKEN "--chroma-u-ac-qindex-offset"
#define CHROMA_V_DC_QINDEX_OFFSET_TOKEN "--chroma-v-dc-qindex-offset"
#define CHROMA_V_AC_QINDEX_OFFSET_TOKEN "--chroma-v-ac-qindex-offset"

// scale factors for lambda value for different frame types
#define LAMBDA_SCALE_FACTORS_TOKEN "--lambda-scale-factors"

#define FRAME_RATE_TOKEN "--fps"
#define FRAME_RATE_NUMERATOR_TOKEN "--fps-num"
#define FRAME_RATE_DENOMINATOR_TOKEN "--fps-denom"
#define ENCODER_COLOR_FORMAT "--color-format"
#define HIERARCHICAL_LEVELS_TOKEN "--hierarchical-levels" // no Eval
#define PRED_STRUCT_TOKEN "--pred-struct"
#define PROFILE_TOKEN "--profile"
#define INTRA_PERIOD_TOKEN "--intra-period"
#define TIER_TOKEN "--tier"
#define LEVEL_TOKEN "--level"
#define FILM_GRAIN_TOKEN "--film-grain"
#define FILM_GRAIN_DENOISE_APPLY_TOKEN "--film-grain-denoise"
#define INTRA_REFRESH_TYPE_TOKEN "--irefresh-type" // no Eval
#define CDEF_ENABLE_TOKEN "--enable-cdef"
#define SCREEN_CONTENT_TOKEN "--scm"
// --- start: ALTREF_FILTERING_SUPPORT
#define ENABLE_TF_TOKEN "--enable-tf"
#define ENABLE_OVERLAYS "--enable-overlays"
#define TUNE_TOKEN "--tune"
// --- end: ALTREF_FILTERING_SUPPORT
// --- start: SUPER-RESOLUTION SUPPORT
#define SUPERRES_MODE_INPUT "--superres-mode"
#define SUPERRES_DENOM "--superres-denom"
#define SUPERRES_KF_DENOM "--superres-kf-denom"
#define SUPERRES_QTHRES "--superres-qthres"
#define SUPERRES_KF_QTHRES "--superres-kf-qthres"
// --- end: SUPER-RESOLUTION SUPPORT
// --- start: REFERENCE SCALING SUPPORT
#define RESIZE_MODE_INPUT "--resize-mode"
#define RESIZE_DENOM "--resize-denom"
#define RESIZE_KF_DENOM "--resize-kf-denom"
#define RESIZE_FRAME_EVTS "--frame-resz-events"
#define RESIZE_FRAME_KF_DENOMS "--frame-resz-kf-denoms"
#define RESIZE_FRAME_DENOMS "--frame-resz-denoms"
// --- end: REFERENCE SCALING SUPPORT
#define RATE_CONTROL_ENABLE_TOKEN "--rc"
#define TARGET_BIT_RATE_TOKEN "--tbr"
#define MAX_BIT_RATE_TOKEN "--mbr"
#define MAX_QP_TOKEN "--max-qp"
#define MIN_QP_TOKEN "--min-qp"
#define VBR_MIN_SECTION_PCT_TOKEN "--minsection-pct"
#define VBR_MAX_SECTION_PCT_TOKEN "--maxsection-pct"
#define UNDER_SHOOT_PCT_TOKEN "--undershoot-pct"
#define OVER_SHOOT_PCT_TOKEN "--overshoot-pct"
#define MBR_OVER_SHOOT_PCT_TOKEN "--mbr-overshoot-pct"
#define GOP_CONSTRAINT_RC_TOKEN "--gop-constraint-rc"
#define BUFFER_SIZE_TOKEN "--buf-sz"
#define BUFFER_INITIAL_SIZE_TOKEN "--buf-initial-sz"
#define BUFFER_OPTIMAL_SIZE_TOKEN "--buf-optimal-sz"
#define RECODE_LOOP_TOKEN "--recode-loop"
#define ENABLE_TPL_LA_TOKEN "--enable-tpl-la"
#define TILE_ROW_TOKEN "--tile-rows"
#define TILE_COL_TOKEN "--tile-columns"

#define SCENE_CHANGE_DETECTION_TOKEN "--scd"
#define INJECTOR_TOKEN "--inj" // no Eval
#define INJECTOR_FRAMERATE_TOKEN "--inj-frm-rt" // no Eval
#define ASM_TYPE_TOKEN "--asm"
#define THREAD_MGMNT "--lp"
#define PIN_TOKEN "--pin"
#define TARGET_SOCKET "--ss"

//double dash
#define PRESET_TOKEN "--preset"
#define QP_FILE_NEW_TOKEN "--qpfile"
#define INPUT_DEPTH_TOKEN "--input-depth"
#define KEYINT_TOKEN "--keyint"
#define LOOKAHEAD_NEW_TOKEN "--lookahead"
#define SVTAV1_PARAMS "--svtav1-params"

#define STAT_REPORT_NEW_TOKEN "--enable-stat-report"
#define ENABLE_RESTORATION_TOKEN "--enable-restoration"
#define MFMV_ENABLE_NEW_TOKEN "--enable-mfmv"
#define DG_ENABLE_NEW_TOKEN "--enable-dg"
#define FAST_DECODE_TOKEN "--fast-decode"
#define ADAPTIVE_QP_ENABLE_NEW_TOKEN "--aq-mode"
#define INPUT_FILE_LONG_TOKEN "--input"
#define ALLOW_MMAP_FILE_TOKEN "--allow-mmap-file"
#define OUTPUT_BITSTREAM_LONG_TOKEN "--output"
#define OUTPUT_RECON_LONG_TOKEN "--recon"
#define WIDTH_LONG_TOKEN "--width"
#define HEIGHT_LONG_TOKEN "--height"
#define NUMBER_OF_PICTURES_LONG_TOKEN "--frames"
#define NUMBER_OF_PICTURES_TO_SKIP "--skip"

#define QP_LONG_TOKEN "--qp"
#define CRF_LONG_TOKEN "--crf"
#define LOOP_FILTER_ENABLE "--enable-dlf"
#define FORCED_MAX_FRAME_WIDTH_TOKEN "--forced-max-frame-width"
#define FORCED_MAX_FRAME_HEIGHT_TOKEN "--forced-max-frame-height"

#define COLOR_PRIMARIES_NEW_TOKEN "--color-primaries"
#define TRANSFER_CHARACTERISTICS_NEW_TOKEN "--transfer-characteristics"
#define MATRIX_COEFFICIENTS_NEW_TOKEN "--matrix-coefficients"
#define COLOR_RANGE_NEW_TOKEN "--color-range"
#define CHROMA_SAMPLE_POSITION_TOKEN "--chroma-sample-position"
#define MASTERING_DISPLAY_TOKEN "--mastering-display"
#define CONTENT_LIGHT_LEVEL_TOKEN "--content-light"
#define FGS_TABLE_TOKEN "--fgs-table"

#define SFRAME_DIST_TOKEN "--sframe-dist"
#define SFRAME_MODE_TOKEN "--sframe-mode"

#define ENABLE_QM_TOKEN "--enable-qm"
#define MIN_QM_LEVEL_TOKEN "--qm-min"
#define MAX_QM_LEVEL_TOKEN "--qm-max"
#define MIN_CHROMA_QM_LEVEL_TOKEN "--chroma-qm-min"
#define MAX_CHROMA_QM_LEVEL_TOKEN "--chroma-qm-max"

#define STARTUP_MG_SIZE_TOKEN "--startup-mg-size"
#define STARTUP_QP_OFFSET_TOKEN "--startup-qp-offset"
#define ROI_MAP_FILE_TOKEN "--roi-map-file"

#define ENABLE_VARIANCE_BOOST_TOKEN "--enable-variance-boost"
#define VARIANCE_BOOST_STRENGTH_TOKEN "--variance-boost-strength"
#define VARIANCE_OCTILE_TOKEN "--variance-octile"
#define TF_STRENGTH_FILTER_TOKEN "--tf-strength"
#define SHARPNESS_TOKEN "--sharpness"
#define VARIANCE_BOOST_CURVE_TOKEN "--variance-boost-curve"
#define LUMINANCE_QP_BIAS_TOKEN "--luminance-qp-bias"
#define LOSSLESS_TOKEN "--lossless"
#define AVIF_TOKEN "--avif"
<<<<<<< HEAD
#if FTR_RTC_MODE
#define RTC_TOKEN "--rtc"
#endif
=======
#define QP_SCALE_COMPRESS_STRENGTH_TOKEN "--qp-scale-compress-strength"

>>>>>>> 5dc88ce0
static EbErrorType validate_error(EbErrorType err, const char *token, const char *value) {
    switch (err) {
    case EB_ErrorNone: return EB_ErrorNone;
    default: fprintf(stderr, "Error: Invalid parameter '%s' with value '%s'\n", token, value); return err;
    }
}

/* copied from EbEncSettings.c */
static EbErrorType str_to_int64(const char *token, const char *nptr, int64_t *out) {
    char   *endptr;
    int64_t val;

    val = strtoll(nptr, &endptr, 0);

    if (endptr == nptr || *endptr)
        return validate_error(EB_ErrorBadParameter, token, nptr);

    *out = val;
    return EB_ErrorNone;
}

static EbErrorType str_to_int(const char *token, const char *nptr, int32_t *out) {
    char   *endptr;
    int32_t val;

    val = strtol(nptr, &endptr, 0);

    if (endptr == nptr || *endptr)
        return validate_error(EB_ErrorBadParameter, token, nptr);

    *out = val;
    return EB_ErrorNone;
}

static EbErrorType str_to_uint(const char *token, const char *nptr, uint32_t *out) {
    char    *endptr;
    uint32_t val;

    if (strtol(nptr, NULL, 0) < 0) {
        fprintf(stderr,
                "Error: Invalid parameter '%s' with value '%s'. Token unable to accept negative "
                "values\n",
                token,
                nptr);
        return EB_ErrorBadParameter;
    }

    val = strtoul(nptr, &endptr, 0);

    if (endptr == nptr || *endptr)
        return validate_error(EB_ErrorBadParameter, token, nptr);

    *out = val;
    return EB_ErrorNone;
}

static EbErrorType str_to_str(const char *nptr, char **out, const char *token) {
    (void)token;
    if (*out) {
        free(*out);
        *out = NULL;
    }
    const size_t len = strlen(nptr) + 1;
    char        *buf = (char *)malloc(len);
    if (!buf)
        return validate_error(EB_ErrorInsufficientResources, token, nptr);
    if (strcpy_s(buf, len, nptr)) {
        free(buf);
        return validate_error(EB_ErrorInsufficientResources, token, nptr);
    }
    *out = buf;
    return EB_ErrorNone;
}

#ifdef _WIN32
static HANDLE get_file_handle(FILE *fp) { return (HANDLE)_get_osfhandle(_fileno(fp)); }
#endif

static bool fopen_and_lock(FILE **file, const char *name, bool write) {
    if (!file || !name)
        return false;

    const char *mode = write ? "wb" : "rb";
    FOPEN(*file, name, mode);
    if (!*file)
        return false;

#ifdef _WIN32
    HANDLE handle = get_file_handle(*file);
    if (handle == INVALID_HANDLE_VALUE)
        return false;
    if (LockFile(handle, 0, 0, MAXDWORD, MAXDWORD))
        return true;
#else
    int fd = fileno(*file);
    if (flock(fd, LOCK_EX | LOCK_NB) == 0)
        return true;
#endif
    fprintf(stderr, "ERROR: locking %s failed, is it used by other encoder?\n", name);
    return false;
}

static EbErrorType open_file(FILE **file, const char *token, const char *name, const char *mode) {
    if (!file || !name)
        return validate_error(EB_ErrorBadParameter, token, "");

    if (*file) {
        fclose(*file);
        *file = NULL;
    }

    FILE *f;
    FOPEN(f, name, mode);
    if (!f)
        return validate_error(EB_ErrorBadParameter, token, name);

    *file = f;
    return EB_ErrorNone;
}

/**********************************
 * Set Cfg Functions
 **********************************/
// file options
static EbErrorType set_cfg_input_file(EbConfig *cfg, const char *token, const char *value) {
    (void)token;
    if (cfg->input_file && !cfg->input_file_is_fifo)
        fclose(cfg->input_file);

    if (!value) {
        cfg->input_file = NULL;
        return validate_error(EB_ErrorBadParameter, token, "");
    }

    if (!strcmp(value, "stdin") || !strcmp(value, "-")) {
        cfg->input_file         = stdin;
        cfg->input_file_is_fifo = true;
    } else
        FOPEN(cfg->input_file, value, "rb");

    if (cfg->input_file == NULL) {
        return validate_error(EB_ErrorBadParameter, token, value);
    }
    if (cfg->input_file != stdin) {
#ifdef _WIN32
        HANDLE handle = (HANDLE)_get_osfhandle(_fileno(cfg->input_file));
        if (handle == INVALID_HANDLE_VALUE)
            return validate_error(EB_ErrorBadParameter, token, value);
        cfg->input_file_is_fifo = GetFileType(handle) == FILE_TYPE_PIPE;
#else
        int         fd = fileno(cfg->input_file);
        struct stat statbuf;
        fstat(fd, &statbuf);
        cfg->input_file_is_fifo = S_ISFIFO(statbuf.st_mode);
#endif
    }

    cfg->y4m_input = check_if_y4m(cfg);
    return EB_ErrorNone;
}
static EbErrorType set_allow_mmap_file(EbConfig *cfg, const char *token, const char *value) {
    (void)token;
    switch (value ? *value : '1') {
    case '0': cfg->mmap.allow = false; break;
    default: cfg->mmap.allow = true; break;
    }
    return EB_ErrorNone;
}
static EbErrorType set_cfg_stream_file(EbConfig *cfg, const char *token, const char *value) {
    if (!strcmp(value, "stdout") || !strcmp(value, "-")) {
        if (cfg->bitstream_file && cfg->bitstream_file != stdout) {
            fclose(cfg->bitstream_file);
        }
        cfg->bitstream_file = stdout;
        return EB_ErrorNone;
    }
    return open_file(&cfg->bitstream_file, token, value, "wb");
}
static EbErrorType set_cfg_error_file(EbConfig *cfg, const char *token, const char *value) {
    if (!strcmp(value, "stderr")) {
        if (cfg->error_log_file && cfg->error_log_file != stderr) {
            fclose(cfg->error_log_file);
        }
        cfg->error_log_file = stderr;
        return EB_ErrorNone;
    }
    return open_file(&cfg->error_log_file, token, value, "w+");
}
static EbErrorType set_cfg_recon_file(EbConfig *cfg, const char *token, const char *value) {
    return open_file(&cfg->recon_file, token, value, "wb");
}
static EbErrorType set_cfg_qp_file(EbConfig *cfg, const char *token, const char *value) {
    return open_file(&cfg->qp_file, token, value, "r");
}
static EbErrorType set_cfg_stat_file(EbConfig *cfg, const char *token, const char *value) {
    return open_file(&cfg->stat_file, token, value, "wb");
}
static EbErrorType set_cfg_roi_map_file(EbConfig *cfg, const char *token, const char *value) {
    return open_file(&cfg->roi_map_file, token, value, "r");
}
#if CONFIG_ENABLE_FILM_GRAIN
static EbErrorType set_cfg_fgs_table_path(EbConfig *cfg, const char *token, const char *value) {
    EbErrorType ret  = EB_ErrorBadParameter;
    FILE       *file = NULL;
    if ((ret = open_file(&file, token, value, "r")) < 0)
        return ret;
    fclose(file);

    cfg->fgs_table_path = strdup(value);

    return EB_ErrorNone;
}
#endif
static EbErrorType set_two_pass_stats(EbConfig *cfg, const char *token, const char *value) {
    return str_to_str(value, (char **)&cfg->stats, token);
}

static EbErrorType set_passes(EbConfig *cfg, const char *token, const char *value) {
    (void)cfg;
    (void)token;
    (void)value;
    /* empty function, we will handle passes at higher level*/
    return EB_ErrorNone;
}

static EbErrorType set_cfg_frames_to_be_encoded(EbConfig *cfg, const char *token, const char *value) {
    return str_to_int64(token, value, &cfg->frames_to_be_encoded);
}
static EbErrorType set_cfg_frames_to_be_skipped(EbConfig *cfg, const char *token, const char *value) {
    EbErrorType ret = str_to_int64(token, value, &cfg->frames_to_be_skipped);
    if (cfg->frames_to_be_skipped > 0)
        cfg->need_to_skip = true;
    return ret;
}
static EbErrorType set_buffered_input(EbConfig *cfg, const char *token, const char *value) {
    return str_to_int(token, value, &cfg->buffered_input);
}
static EbErrorType set_cfg_force_key_frames(EbConfig *cfg, const char *token, const char *value) {
    (void)token;
    struct forced_key_frames fkf;
    fkf.specifiers = NULL;
    fkf.frames     = NULL;
    fkf.count      = 0;

    if (!value)
        return EB_ErrorBadParameter;
    const char *p = value;
    while (p) {
        const size_t len       = strcspn(p, ",");
        char        *specifier = (char *)calloc(len + 1, sizeof(*specifier));
        if (!specifier)
            goto err;
        memcpy(specifier, p, len);
        char **tmp = (char **)realloc(fkf.specifiers, sizeof(*fkf.specifiers) * (fkf.count + 1));
        if (!tmp) {
            free(specifier);
            goto err;
        }
        fkf.specifiers            = tmp;
        fkf.specifiers[fkf.count] = specifier;
        fkf.count++;
        if ((p = strchr(p, ',')))
            ++p;
    }

    if (!fkf.count)
        goto err;

    fkf.frames = (uint64_t *)calloc(fkf.count, sizeof(*fkf.frames));
    if (!fkf.frames)
        goto err;
    for (size_t i = 0; i < cfg->forced_keyframes.count; ++i) free(cfg->forced_keyframes.specifiers[i]);
    free(cfg->forced_keyframes.specifiers);
    free(cfg->forced_keyframes.frames);
    cfg->forced_keyframes = fkf;
    svt_av1_enc_parse_parameter(&cfg->config, "enable-force-key-frames", "true");
    return EB_ErrorNone;
err:
    fputs("Error parsing forced key frames list\n", stderr);
    for (size_t i = 0; i < fkf.count; ++i) free(fkf.specifiers[i]);
    free(fkf.specifiers);
    return EB_ErrorBadParameter;
}
static EbErrorType set_no_progress(EbConfig *cfg, const char *token, const char *value) {
    (void)token;
    switch (value ? *value : '1') {
    case '0': cfg->progress = 1; break; // equal to --progress 1
    default: cfg->progress = 0; break; // equal to --progress 0
    }
    return EB_ErrorNone;
}
static EbErrorType set_progress(EbConfig *cfg, const char *token, const char *value) {
    (void)token;
    switch (value ? *value : '1') {
    case '0': cfg->progress = 0; break; // no progress printed
    case '2': cfg->progress = 2; break; // aomenc style progress
    default: cfg->progress = 1; break; // default progress
    }
    return EB_ErrorNone;
}
static EbErrorType set_frame_rate(EbConfig *cfg, const char *token, const char *value) {
    (void)token;
    cfg->config.frame_rate_numerator   = strtoul(value, NULL, 0);
    cfg->config.frame_rate_denominator = 1;
    return EB_ErrorNone;
}

/**
 * @brief split colon separated string into key=value pairs
 *
 * @param[in]  str colon separated string of key=val
 * @param[out] opt key and val, both need to be freed
 */
struct ParseOpt {
    char *key;
    char *val;
};

static struct ParseOpt split_colon_keyequalval_pairs(const char **p) {
    const char     *str        = *p;
    struct ParseOpt opt        = {NULL, NULL};
    const size_t    string_len = strcspn(str, ":");

    const char *val = strchr(str, '=');
    if (!val || !*++val)
        return opt;

    const size_t key_len = val - str - 1;
    const size_t val_len = string_len - key_len - 1;
    if (!key_len || !val_len)
        return opt;

    opt.key = (char *)malloc(key_len + 1);
    opt.val = (char *)malloc(val_len + 1);
    if (!opt.key || !opt.val) {
        free(opt.key);
        opt.key = NULL;
        free(opt.val);
        opt.val = NULL;
        return opt;
    }

    memcpy(opt.key, str, key_len);
    memcpy(opt.val, val, val_len);
    opt.key[key_len] = '\0';
    opt.val[val_len] = '\0';
    str += string_len;
    if (*str)
        str++;
    *p = str;
    return opt;
}

static EbErrorType parse_svtav1_params(EbConfig *cfg, const char *token, const char *value) {
    (void)token;
    const char *p   = value;
    EbErrorType err = EB_ErrorNone;
    while (*p) {
        struct ParseOpt opt = split_colon_keyequalval_pairs(&p);
        if (!opt.key || !opt.val)
            continue;
        err = (EbErrorType)(err | svt_av1_enc_parse_parameter(&cfg->config, opt.key, opt.val));
        if (err != EB_ErrorNone) {
            fprintf(stderr, "Warning: failed to set parameter '%s' with key '%s'\n", opt.key, opt.val);
        }
        free(opt.key);
        free(opt.val);
    }
    return err;
}

static EbErrorType set_cdef_enable(EbConfig *cfg, const char *token, const char *value) {
    (void)token;
    // Set CDEF to either DEFAULT or 0
    int32_t     cdef_enable = DEFAULT;
    EbErrorType err         = str_to_int(token, value, &cdef_enable);
    cfg->config.cdef_level  = (cdef_enable == 0) ? 0 : DEFAULT;
    return err;
};

static EbErrorType set_level(EbConfig *cfg, const char *token, const char *value) {
    (void)token;
    if (strtoul(value, NULL, 0) != 0 || strcmp(value, "0") == 0)
        cfg->config.level = (uint32_t)(10 * strtod(value, NULL));
    else
        cfg->config.level = 9999999;
    return EB_ErrorNone;
};
static EbErrorType set_injector(EbConfig *cfg, const char *token, const char *value) {
    return str_to_uint(token, value, &cfg->injector);
}

static EbErrorType set_injector_frame_rate(EbConfig *cfg, const char *token, const char *value) {
    return str_to_uint(token, value, &cfg->injector_frame_rate);
}

static EbErrorType set_cfg_generic_token(EbConfig *cfg, const char *token, const char *value) {
    if (!strncmp(token, "--", 2))
        token += 2;
    if (!strncmp(token, "-", 1))
        token += 1;
    return validate_error(svt_av1_enc_parse_parameter(&cfg->config, token, value), token, value);
}

/**********************************
 * Config Entry Struct
 **********************************/
typedef struct config_entry_s {
    const char *token;
    const char *name;
    EbErrorType (*scf)(EbConfig *cfg, const char *token, const char *value);
} ConfigEntry;

typedef struct config_description_s {
    const char *token;
    const char *desc;
} ConfigDescription;

/**********************************
 * Config Entry Array
 **********************************/
ConfigDescription config_entry_options[] = {
    // File I/O
    {HELP_TOKEN, "Shows the command line options currently available"},
    {COLORH_TOKEN, "Extra help for adding AV1 metadata to the bitstream"},
    {VERSION_TOKEN, "Shows the version of the library that's linked to the library"},
    {INPUT_FILE_TOKEN, "Input raw video (y4m and yuv) file path, use `stdin` or `-` to read from pipe"},
    {INPUT_FILE_LONG_TOKEN, "Input raw video (y4m and yuv) file path, use `stdin` or `-` to read from pipe"},
    {ALLOW_MMAP_FILE_TOKEN, "Allow memory mapping for regular input file. Performance is platform dependent"},

    {OUTPUT_BITSTREAM_TOKEN, "Output compressed (ivf) file path, use `stdout` or `-` to write to pipe"},
    {OUTPUT_BITSTREAM_LONG_TOKEN, "Output compressed (ivf) file path, use `stdout` or `-` to write to pipe"},

    {CONFIG_FILE_TOKEN, "Configuration file path"},
    {CONFIG_FILE_LONG_TOKEN, "Configuration file path"},

    {ERROR_FILE_TOKEN, "Error file path, defaults to stderr"},
    {OUTPUT_RECON_TOKEN, "Reconstructed yuv file path"},
    {OUTPUT_RECON_LONG_TOKEN, "Reconstructed yuv file path"},

    {STAT_FILE_TOKEN, "PSNR / SSIM per picture stat output file path, requires `--enable-stat-report 1`"},

    {PROGRESS_TOKEN, "Verbosity of the output, default is 1 [0: no progress is printed, 2: aomenc style output]"},
    {NO_PROGRESS_TOKEN,
     "Do not print out progress, default is 0 [1: `" PROGRESS_TOKEN " 0`, 0: `" PROGRESS_TOKEN " 1`]"},

    {PRESET_TOKEN,
     "Encoder preset, presets < 0 are for debugging. Higher presets means faster encodes, but with "
     "a quality tradeoff, default is 10 [-1-13]"},

    {SVTAV1_PARAMS, "colon separated list of key=value pairs of parameters with keys based on config file options"},

    {NULL, NULL}};

ConfigDescription config_entry_global_options[] = {
    // Picture Dimensions
    {WIDTH_TOKEN, "Frame width in pixels, inferred if y4m, default is 0 [4-16384]"},
    {WIDTH_LONG_TOKEN, "Frame width in pixels, inferred if y4m, default is 0 [4-16384]"},

    {HEIGHT_TOKEN, "Frame height in pixels, inferred if y4m, default is 0 [4-8704]"},
    {HEIGHT_LONG_TOKEN, "Frame height in pixels, inferred if y4m, default is 0 [4-8704]"},

    {FORCED_MAX_FRAME_WIDTH_TOKEN, "Maximum frame width value to force, default is 0 [4-16384]"},

    {FORCED_MAX_FRAME_HEIGHT_TOKEN, "Maximum frame height value to force, default is 0 [4-8704]"},

    {NUMBER_OF_PICTURES_TOKEN,
     "Number of frames to encode. If `n` is larger than the input, the encoder will loop back and "
     "continue encoding, default is 0 [0: until EOF, 1-`(2^63)-1`]"},
    {NUMBER_OF_PICTURES_LONG_TOKEN,
     "Number of frames to encode. If `n` is larger than the input, the encoder will loop back and "
     "continue encoding, default is 0 [0: until EOF, 1-`(2^63)-1`]"},

    {NUMBER_OF_PICTURES_TO_SKIP, "Number of frames to skip. Default is 0 [0: don`t skip, 1-`(2^63)-1`]"},

    {BUFFERED_INPUT_TOKEN,
     "Buffer `n` input frames into memory and use them to encode, default is -1 [-1: no frames "
     "buffered, 1-`(2^31)-1`]"},
    {ENCODER_COLOR_FORMAT,
     "Color format, only yuv420 is supported at this time, default is 1 [0: yuv400, 1: yuv420, 2: "
     "yuv422, 3: yuv444]"},
    {PROFILE_TOKEN, "Bitstream profile, default is 0 [0: main, 1: high, 2: professional]"},
    {LEVEL_TOKEN,
     "Bitstream level, defined in A.3 of the av1 spec, default is 0 [0: autodetect from input, "
     "2.0-7.3]"},
    {FRAME_RATE_TOKEN, "Input video frame rate, integer values only, inferred if y4m, default is 60 [1-240]"},
    {FRAME_RATE_NUMERATOR_TOKEN, "Input video frame rate numerator, default is 60000 [0-2^32-1]"},
    {FRAME_RATE_DENOMINATOR_TOKEN, "Input video frame rate denominator, default is 1000 [0-2^32-1]"},
    {INPUT_DEPTH_TOKEN, "Input video file and output bitstream bit-depth, default is 8 [8, 10]"},
    // Latency
    {INJECTOR_TOKEN, "Inject pictures to the library at defined frame rate, default is 0 [0-1]"},
    {INJECTOR_FRAMERATE_TOKEN, "Set injector frame rate, only applicable with `--inj 1`, default is 60 [0-240]"},
    {STAT_REPORT_NEW_TOKEN, "Calculates and outputs PSNR SSIM metrics at the end of encoding, default is 0 [0-1]"},

    // Asm Type
    {ASM_TYPE_TOKEN,
#ifdef ARCH_AARCH64
     "Limit assembly instruction set, default is max [c, neon, crc32, neon_dotprod, neon_i8mm, sve, sve2, max]"
#else
     "Limit assembly instruction set, only applicable to x86, default is max [c, mmx, sse, sse2, sse3, ssse3, "
     "sse4_1, sse4_2, avx, avx2, avx512, max]"
#endif
    },
    {THREAD_MGMNT,
     "Amount of parallelism to use. 0 means choose the level based on machine core count. Refer to Appendix A.1 "
     "of the user guide, default is 0 [0, 6]"},
    {PIN_TOKEN,
     "Pin the execution to the first N cores. Refer to Appendix "
     "A.1 of the user guide, default is 0 [0, core count of the machine]"},
    {TARGET_SOCKET,
     "Specifies which socket to run on, assumes a max of two sockets. Refer to Appendix A.1 of the "
     "user guide, default is -1 [-1, 0, -1]"},
    // Termination
    {NULL, NULL}};

ConfigDescription config_entry_rc[] = {
    // Rate Control
    {RATE_CONTROL_ENABLE_TOKEN,
     "Rate control mode, default is 0 [0: CRF or CQP (if `--aq-mode` is 0), 1: VBR, 2: CBR]"},
    {QP_TOKEN, "Initial QP level value, default is 35 [1-63]"},
    {QP_LONG_TOKEN, "Initial QP level value, default is 35 [1-63]"},
    {CRF_LONG_TOKEN,
     "Constant Rate Factor value, setting this value is equal to `--rc 0 --aq-mode 2 --qp "
     "x`, default is 35 [1-63]"},

    {TARGET_BIT_RATE_TOKEN,
     "Target Bitrate (kbps), only applicable for VBR and CBR encoding, default is 7000 [1-100000]"},
    {MAX_BIT_RATE_TOKEN, "Maximum Bitrate (kbps) only applicable for CRF encoding, default is 0 [1-100000]"},
    {USE_QP_FILE_TOKEN,
     "Overwrite the encoder default picture based QP assignments and use QP values from "
     "`--qp-file`, default is 0 [0-1]"},
    {QP_FILE_NEW_TOKEN, "Path to a file containing per picture QP value separated by newlines"},
    {MAX_QP_TOKEN, "Maximum (highest) quantizer, only applicable for VBR and CBR, default is 63 [1-63]"},
    {MIN_QP_TOKEN, "Minimum (lowest) quantizer, only applicable for VBR and CBR, default is 1 [1-63]"},

    {ADAPTIVE_QP_ENABLE_NEW_TOKEN,
     "Set adaptive QP level, default is 2 [0: off, 1: variance base using AV1 segments, 2: deltaq "
     "pred efficiency]"},
    {USE_FIXED_QINDEX_OFFSETS_TOKEN,
     "Overwrite the encoder default hierarchical layer based QP assignment and use fixed Q index "
     "offsets, default is 0 [0-2]"},
    {KEY_FRAME_QINDEX_OFFSET_TOKEN,
     "Overwrite the encoder default keyframe Q index assignment, default is 0 [-256-255]"},
    {KEY_FRAME_CHROMA_QINDEX_OFFSET_TOKEN,
     "Overwrite the encoder default chroma keyframe Q index assignment, default is 0 [-256-255]"},
    {QINDEX_OFFSETS_TOKEN,
     "list of luma Q index offsets per hierarchical layer, separated by `,` with each offset in "
     "the range of [-256-255], default is `0,0,..,0`"},
    {CHROMA_QINDEX_OFFSETS_TOKEN,
     "list of chroma Q index offsets per hierarchical layer, separated by `,` with each offset in "
     "the range of [-256-255], default is `0,0,..,0`"},
    {LUMA_Y_DC_QINDEX_OFFSET_TOKEN, "Luma Y DC Qindex Offset"},
    {CHROMA_U_DC_QINDEX_OFFSET_TOKEN, "Chroma U DC Qindex Offset"},
    {CHROMA_U_AC_QINDEX_OFFSET_TOKEN, "Chroma U AC Qindex Offset"},
    {CHROMA_V_DC_QINDEX_OFFSET_TOKEN, "Chroma V DC Qindex Offset"},
    {CHROMA_V_AC_QINDEX_OFFSET_TOKEN, "Chroma V AC Qindex Offset"},
    {LAMBDA_SCALE_FACTORS_TOKEN,
     "list of scale factor for lambda values used for different frame types defined by SvtAv1FrameUpdateType, separated by `,` \
      with each scale factor as integer. \
      value divided by 128 is the actual scale factor in float, default is `128,128,..,128`"},
    {UNDER_SHOOT_PCT_TOKEN,
     "Only for VBR and CBR, allowable datarate undershoot (min) target (percentage), default is "
     "25, but can change based on rate control [0-100]"},
    {OVER_SHOOT_PCT_TOKEN,
     "Only for VBR and CBR, allowable datarate overshoot (max) target (percentage), default is 25, "
     "but can change based on rate control [0-100]"},
    {MBR_OVER_SHOOT_PCT_TOKEN,
     "Only for Capped CRF, allowable datarate overshoot (max) target (percentage), default is 50, "
     "but can change based on rate control [0-100]"},
    {GOP_CONSTRAINT_RC_TOKEN,
     "Enable GoP constraint rc.  When enabled, the rate control matches the target rate for each "
     "GoP, default is 0 [0-1]"},
    {BUFFER_SIZE_TOKEN, "Client buffer size (ms), only applicable for CBR, default is 6000 [0-10000]"},
    {BUFFER_INITIAL_SIZE_TOKEN, "Client initial buffer size (ms), only applicable for CBR, default is 4000 [0-10000]"},
    {BUFFER_OPTIMAL_SIZE_TOKEN, "Client optimal buffer size (ms), only applicable for CBR, default is 5000 [0-10000]"},
    {RECODE_LOOP_TOKEN,
     "Recode loop level, refer to \"Recode loop level table\" in the user guide for more info [0: "
     "off, 4: preset based]"},
    {VBR_MIN_SECTION_PCT_TOKEN, "GOP min bitrate (expressed as a percentage of the target rate), default is 0 [0-100]"},
    {VBR_MAX_SECTION_PCT_TOKEN,
     "GOP max bitrate (expressed as a percentage of the target rate), default is 2000 [0-10000]"},
#if CONFIG_ENABLE_QUANT_MATRIX
    {ENABLE_QM_TOKEN, "Enable quantisation matrices, default is 0 [0-1]"},
    {MIN_QM_LEVEL_TOKEN, "Min quant matrix flatness, default is 8 [0-15]"},
    {MAX_QM_LEVEL_TOKEN, "Max quant matrix flatness, default is 15 [0-15]"},
    {MIN_CHROMA_QM_LEVEL_TOKEN, "Min chroma quant matrix flatness, default is 8 [0-15]"},
    {MAX_CHROMA_QM_LEVEL_TOKEN, "Max chroma quant matrix flatness, default is 15 [0-15]"},
#endif
    {ROI_MAP_FILE_TOKEN, "Enable Region Of Interest and specify a picture based QP Offset map file, default is off"},
    // TF Strength
    {TF_STRENGTH_FILTER_TOKEN, "[PSY] Adjust temporal filtering strength, default is 1 [0-4]"},
    // Frame-level luminance-based QP bias
    {LUMINANCE_QP_BIAS_TOKEN, "Adjusts a frame's QP based on its average luma value, default is 0 [0-100]"},
    // Sharpness
    {SHARPNESS_TOKEN, "Bias towards decreased/increased sharpness, default is 0 [-7 to 7]"},
    // Termination
    {NULL, NULL}};

ConfigDescription config_entry_2p[] = {
    // 2 pass
    {PASS_TOKEN,
     "Multi-pass selection, pass 2 is only available for VBR, default is 0 [0: single pass encode, "
     "1: first pass, 2: second pass]"},
    {TWO_PASS_STATS_TOKEN, "Filename for multi-pass encoding, default is \"svtav1_2pass.log\""},
    {PASSES_TOKEN,
     "Number of encoding passes, default is preset dependent but generally 1 [1: one pass encode, "
     "2: multi-pass encode]"},
    // Termination
    {NULL, NULL}};

ConfigDescription config_entry_intra_refresh[] = {
    {KEYINT_TOKEN,
     "GOP size (frames), default is -2 [-2: ~5 seconds, -1: \"infinite\" and only applicable for "
     "CRF, 0: same as -1]"},
    {INTRA_REFRESH_TYPE_TOKEN, "Intra refresh type, default is 2 [1: FWD Frame (Open GOP), 2: KEY Frame (Closed GOP)]"},
    {SCENE_CHANGE_DETECTION_TOKEN, "Scene change detection control, default is 0 [0-1]"},
    {LOOKAHEAD_NEW_TOKEN,
     "Number of frames in the future to look ahead, not including minigop, temporal filtering, and "
     "rate control, default is -1 [-1: auto, 0-120]"},
    {HIERARCHICAL_LEVELS_TOKEN,
     "Set hierarchical levels beyond the base layer, default is <=M12: 5, else: 4 [2: 3 temporal "
     "layers, 3: 4 temporal layers, 4: 5 layers, 5: 6 layers]"},
    {PRED_STRUCT_TOKEN, "Set prediction structure, default is 2 [1: low delay frames, 2: random access]"},
#if FTR_RTC_MODE
    {RTC_TOKEN,
     "Enables fast settings for rtc when using low-delay mode. Forces low-delay pred struct to be used, "
     "default is 0, [0-1]]"},
#endif
    {FORCE_KEY_FRAMES_TOKEN, "Force key frames at the comma separated specifiers. `#f` for frames, `#.#s` for seconds"},
    {STARTUP_MG_SIZE_TOKEN,
     "Specify another mini-gop configuration for the first mini-gop after the key-frame, default "
     "is 0 [0: OFF, 2: 3 temporal layers, 3: 4 temporal layers, 4: 5 temporal layers]"},
    {STARTUP_QP_OFFSET_TOKEN,
     "Specify an offset to the input-qp of the startup GOP prior to the picture-qp derivation, default "
     "is 0 [-63,63]"},
    // Termination
    {NULL, NULL}};

ConfigDescription config_entry_specific[] = {
    {TILE_ROW_TOKEN, "Number of tile rows to use, `TileRow == log2(x)`, default changes per resolution but is 1 [0-6]"},
    {TILE_COL_TOKEN,
     "Number of tile columns to use, `TileCol == log2(x)`, default changes per resolution but is 1 [0-4]"},

    // DLF
    {LOOP_FILTER_ENABLE, "Deblocking loop filter control, default is 1 [0-1]"},
    // CDEF
    {CDEF_ENABLE_TOKEN, "Enable Constrained Directional Enhancement Filter, default is 1 [0-1]"},
    // RESTORATION
    {ENABLE_RESTORATION_TOKEN, "Enable loop restoration filter, default is 1 [0-1]"},
    {ENABLE_TPL_LA_TOKEN,
     "Temporal Dependency model control, currently forced on library side, only applicable for "
     "CRF/CQP, default is 1 [0-1]"},
    {MFMV_ENABLE_NEW_TOKEN, "Motion Field Motion Vector control, default is -1 [-1: auto, 0-1]"},
    {DG_ENABLE_NEW_TOKEN, "Dynamic GoP control, default is 1 [0-1]"},
    {FAST_DECODE_TOKEN, "Fast Decoder levels, default is 0 [0-2]"},
    // --- start: ALTREF_FILTERING_SUPPORT
    {ENABLE_TF_TOKEN, "Enable ALT-REF (temporally filtered) frames, default is 1 [0-2]"},

    {ENABLE_OVERLAYS,
     "Enable the insertion of overlayer pictures which will be used as an additional reference "
     "frame for the base layer picture, default is 0 [0-1]"},
    // --- end: ALTREF_FILTERING_SUPPORT
    {TUNE_TOKEN,
     "Specifies whether to use PSNR or VQ as the tuning metric [0 = VQ, 1 = PSNR, 2 = SSIM], "
     "default is 1 [0-2]"},
    // MD Parameters
    {SCREEN_CONTENT_TOKEN, "Set screen content detection level, default is 2 [0: off, 1: on, 2: content adaptive]"},
#if CONFIG_ENABLE_FILM_GRAIN
    // Annex A parameters
    {FILM_GRAIN_TOKEN, "Enable film grain, default is 0 [0: off, 1-50: level of denoising for film grain]"},

    {FILM_GRAIN_DENOISE_APPLY_TOKEN,
     "Apply denoising when film grain is ON, default is 0 [0: no denoising, film grain data is "
     "still in frame header, 1: level of denoising is set by the film-grain parameter]"},

    {FGS_TABLE_TOKEN, "Set the film grain model table path"},
#endif
    // --- start: SUPER-RESOLUTION SUPPORT
    {SUPERRES_MODE_INPUT,
     "Enable super-resolution mode, refer to the super-resolution section in the user guide, "
     "default is 0 [0: off, 1-3, 4: auto-select mode]"},
    {SUPERRES_DENOM,
     "Super-resolution denominator, only applicable for mode == 1, default is 8 [8: no scaling, "
     "9-15, 16: half-scaling]"},
    {SUPERRES_KF_DENOM,
     "Super-resolution denominator for key frames, only applicable for mode == 1, default is 8 [8: "
     "no scaling, 9-15, 16: half-scaling]"},
    {SUPERRES_QTHRES, "Super-resolution q-threshold, only applicable for mode == 3, default is 43 [0-63]"},
    {SUPERRES_KF_QTHRES,
     "Super-resolution q-threshold for key frames, only applicable for mode == 3, default is 43 [0-63]"},
    // --- end: SUPER-RESOLUTION SUPPORT

    // --- start: SWITCH_FRAME SUPPORT
    {SFRAME_DIST_TOKEN, "S-Frame interval (frames) (0: OFF[default], > 0: ON)"},
    {SFRAME_MODE_TOKEN,
     "S-Frame insertion mode ([1-2], 1: the considered frame will be made into an S-Frame only if "
     "it is an altref frame, 2: the next altref frame will be made into an S-Frame[default])"},
    // --- end: SWITCH_FRAME SUPPORT
    // --- start: REFERENCE SCALING SUPPORT
    {RESIZE_MODE_INPUT,
     "Enable resize mode [0: none, 1: fixed scale, 2: random scale, 3: dynamic scale, 4: random "
     "access]"},
    {RESIZE_DENOM, "Resize denominator, only applicable for mode == 1 [8-16]"},
    {RESIZE_KF_DENOM, "Resize denominator for key frames, only applicable for mode == 1 [8-16]"},
    {RESIZE_FRAME_EVTS,
     "Resize frame events, in a list separated by ',', a reference scaling process starts from the "
     "given frame number with new denominators, only applicable for mode == 4"},
    {RESIZE_FRAME_KF_DENOMS,
     "Resize denominator for key frames in event, in a list separated by ',', only applicable for "
     "mode == 4"},
    {RESIZE_FRAME_DENOMS, "Resize denominator in event, in a list separated by ',', only applicable for mode == 4"},
    // --- end: REFERENCE SCALING SUPPORT
    {LOSSLESS_TOKEN, "Enable lossless coding, default is 0 [0-1]"},
    {AVIF_TOKEN, "Enable still-picture coding, default is 0 [0-1]"},
    // Termination
    {NULL, NULL}};

ConfigDescription config_entry_color_description[] = {
    // Color description help
    {COLORH_TOKEN, "[PSY] Metadata help from user guide Appendix A.2"},
    // Color description
    {COLOR_PRIMARIES_NEW_TOKEN, "Color primaries, refer to --color-help. Default is 2 [0-12, 22]"},
    {TRANSFER_CHARACTERISTICS_NEW_TOKEN, "Transfer characteristics, refer to --color-help. Default is 2 [0-22]"},
    {MATRIX_COEFFICIENTS_NEW_TOKEN, "Matrix coefficients, refer to --color-help. Default is 2 [0-14]"},
    {COLOR_RANGE_NEW_TOKEN, "Color range, default is 0 [0: Studio, 1: Full]"},
    {CHROMA_SAMPLE_POSITION_TOKEN,
     "Chroma sample position, default is 'unknown' ['unknown', 'vertical'/'left', 'colocated'/'topleft']"},

    {MASTERING_DISPLAY_TOKEN,
     "Mastering display metadata in the format of \"G(x,y)B(x,y)R(x,y)WP(x,y)L(max,min)\", refer "
     "to the user guide Appendix A.2"},

    {CONTENT_LIGHT_LEVEL_TOKEN,
     "Set content light level in the format of \"max_cll,max_fall\", refer to the user guide Appendix A.2"},

    // Termination
    {NULL, NULL}};

ConfigDescription config_entry_variance_boost[] = {
    // Variance boost
<<<<<<< HEAD
    {ENABLE_VARIANCE_BOOST_TOKEN, "Enable variance boost, default is 0 [0-1]"},
    {VARIANCE_BOOST_STRENGTH_TOKEN, "Variance boost strength, default is 2 [1-4]"},
    {VARIANCE_OCTILE_TOKEN, "Octile for variance boost, default is 6 [1-8]"},
    {VARIANCE_BOOST_CURVE_TOKEN, "Curve for variance boost, default is 0 [0-2]"},
=======
    {SINGLE_INPUT, ENABLE_VARIANCE_BOOST_TOKEN, "Enable variance boost, default is 0 [0-1]", set_cfg_generic_token},
    {SINGLE_INPUT, VARIANCE_BOOST_STRENGTH_TOKEN, "Variance boost strength, default is 2 [1-4]", set_cfg_generic_token},
    {SINGLE_INPUT, VARIANCE_OCTILE_TOKEN, "Octile for variance boost, default is 6 [1-8]", set_cfg_generic_token},
    {SINGLE_INPUT, VARIANCE_BOOST_CURVE_TOKEN, "Curve for variance boost, default is 0 [0-2]", set_cfg_generic_token},
    // QP scale compress
    {SINGLE_INPUT, QP_SCALE_COMPRESS_STRENGTH_TOKEN, "[PSY] QP scale compress strength, default is 1 [0-3]", set_cfg_generic_token},
>>>>>>> 5dc88ce0
    // Termination
    {NULL, NULL}};

ConfigEntry config_entry[] = {
    // Options
    {INPUT_FILE_TOKEN, "InputFile", set_cfg_input_file},
    {INPUT_FILE_LONG_TOKEN, "InputFile", set_cfg_input_file},
    {ALLOW_MMAP_FILE_TOKEN, "AllowMmapFile", set_allow_mmap_file},
    {OUTPUT_BITSTREAM_TOKEN, "StreamFile", set_cfg_stream_file},
    {OUTPUT_BITSTREAM_LONG_TOKEN, "StreamFile", set_cfg_stream_file},
    {ERROR_FILE_TOKEN, "ErrorFile", set_cfg_error_file},
    {OUTPUT_RECON_TOKEN, "ReconFile", set_cfg_recon_file},
    {OUTPUT_RECON_LONG_TOKEN, "ReconFile", set_cfg_recon_file},
    {STAT_FILE_TOKEN, "StatFile", set_cfg_stat_file},
    {PROGRESS_TOKEN, "Progress", set_progress},
    {NO_PROGRESS_TOKEN, "NoProgress", set_no_progress},
    {PRESET_TOKEN, "EncoderMode", set_cfg_generic_token},
    {SVTAV1_PARAMS, "SvtAv1Params", parse_svtav1_params},

    // Encoder Global Options
    //   Picture Dimensions
    {WIDTH_TOKEN, "SourceWidth", set_cfg_generic_token},
    {WIDTH_LONG_TOKEN, "SourceWidth", set_cfg_generic_token},
    {HEIGHT_TOKEN, "SourceHeight", set_cfg_generic_token},
    {HEIGHT_LONG_TOKEN, "SourceHeight", set_cfg_generic_token},
    {FORCED_MAX_FRAME_WIDTH_TOKEN, "ForcedMaximumFrameWidth", set_cfg_generic_token},
    {FORCED_MAX_FRAME_HEIGHT_TOKEN, "ForcedMaximumFrameHeight", set_cfg_generic_token},
    // Prediction Structure
    {NUMBER_OF_PICTURES_TOKEN, "FrameToBeEncoded", set_cfg_frames_to_be_encoded},
    {NUMBER_OF_PICTURES_LONG_TOKEN, "FrameToBeEncoded", set_cfg_frames_to_be_encoded},
    {BUFFERED_INPUT_TOKEN, "BufferedInput", set_buffered_input},

    {NUMBER_OF_PICTURES_TO_SKIP, "FrameToBeSkipped", set_cfg_frames_to_be_skipped},

    //   Annex A parameters
    {TIER_TOKEN, "Tier", set_cfg_generic_token}, // Lacks a command line flag for now
    {ENCODER_COLOR_FORMAT, "EncoderColorFormat", set_cfg_generic_token},
    {PROFILE_TOKEN, "Profile", set_cfg_generic_token},
    {LEVEL_TOKEN, "Level", set_level},
    //   Frame Rate tokens
    {FRAME_RATE_TOKEN, "FrameRate", set_frame_rate},
    {FRAME_RATE_NUMERATOR_TOKEN, "FrameRateNumerator", set_cfg_generic_token},
    {FRAME_RATE_DENOMINATOR_TOKEN, "FrameRateDenominator", set_cfg_generic_token},

    //   Bit depth tokens
    {INPUT_DEPTH_TOKEN, "EncoderBitDepth", set_cfg_generic_token},

    //   Latency
    {INJECTOR_TOKEN, "Injector", set_injector},
    {INJECTOR_FRAMERATE_TOKEN, "InjectorFrameRate", set_injector_frame_rate},

    {STAT_REPORT_NEW_TOKEN, "StatReport", set_cfg_generic_token},

    //   Asm Type
    {ASM_TYPE_TOKEN, "Asm", set_cfg_generic_token},

    //   Thread Management
    {THREAD_MGMNT, "LevelOfParallelism", set_cfg_generic_token},
    {PIN_TOKEN, "PinnedExecution", set_cfg_generic_token},
    {TARGET_SOCKET, "TargetSocket", set_cfg_generic_token},

    // Rate Control Options
    {RATE_CONTROL_ENABLE_TOKEN, "RateControlMode", set_cfg_generic_token},
    {QP_TOKEN, "QP", set_cfg_generic_token},
    {QP_LONG_TOKEN, "QP", set_cfg_generic_token},
    {CRF_LONG_TOKEN, "CRF", set_cfg_generic_token},
    {TARGET_BIT_RATE_TOKEN, "TargetBitRate", set_cfg_generic_token},
    {MAX_BIT_RATE_TOKEN, "MaxBitRate", set_cfg_generic_token},

    {USE_QP_FILE_TOKEN, "UseQpFile", set_cfg_generic_token},
    {QP_FILE_NEW_TOKEN, "QpFile", set_cfg_qp_file},

    {MAX_QP_TOKEN, "MaxQpAllowed", set_cfg_generic_token},
    {MIN_QP_TOKEN, "MinQpAllowed", set_cfg_generic_token},

    {ADAPTIVE_QP_ENABLE_NEW_TOKEN, "AdaptiveQuantization", set_cfg_generic_token},

    //   qindex offsets
    {USE_FIXED_QINDEX_OFFSETS_TOKEN, "UseFixedQIndexOffsets", set_cfg_generic_token},
    {KEY_FRAME_QINDEX_OFFSET_TOKEN, "KeyFrameQIndexOffset", set_cfg_generic_token},
    {KEY_FRAME_CHROMA_QINDEX_OFFSET_TOKEN, "KeyFrameChromaQIndexOffset", set_cfg_generic_token},
    {QINDEX_OFFSETS_TOKEN, "QIndexOffsets", set_cfg_generic_token},
    {CHROMA_QINDEX_OFFSETS_TOKEN, "ChromaQIndexOffsets", set_cfg_generic_token},
    {LUMA_Y_DC_QINDEX_OFFSET_TOKEN, "LumaYDCQindexOffset", set_cfg_generic_token},
    {CHROMA_U_DC_QINDEX_OFFSET_TOKEN, "ChromaUDCQindexOffset", set_cfg_generic_token},
    {CHROMA_U_AC_QINDEX_OFFSET_TOKEN, "ChromaUACQindexOffset", set_cfg_generic_token},
    {CHROMA_V_DC_QINDEX_OFFSET_TOKEN, "ChromaVDCQindexOffset", set_cfg_generic_token},
    {CHROMA_V_AC_QINDEX_OFFSET_TOKEN, "ChromaVACQindexOffset", set_cfg_generic_token},
    {LAMBDA_SCALE_FACTORS_TOKEN, "LambdaScaleFactors", set_cfg_generic_token},
    {UNDER_SHOOT_PCT_TOKEN, "UnderShootPct", set_cfg_generic_token},
    {OVER_SHOOT_PCT_TOKEN, "OverShootPct", set_cfg_generic_token},
    {MBR_OVER_SHOOT_PCT_TOKEN, "MbrOverShootPct", set_cfg_generic_token},
    {GOP_CONSTRAINT_RC_TOKEN, "GopConstraintRc", set_cfg_generic_token},
    {BUFFER_SIZE_TOKEN, "BufSz", set_cfg_generic_token},
    {BUFFER_INITIAL_SIZE_TOKEN, "BufInitialSz", set_cfg_generic_token},
    {BUFFER_OPTIMAL_SIZE_TOKEN, "BufOptimalSz", set_cfg_generic_token},
    {RECODE_LOOP_TOKEN, "RecodeLoop", set_cfg_generic_token},
    {VBR_MIN_SECTION_PCT_TOKEN, "MinSectionPct", set_cfg_generic_token},
    {VBR_MAX_SECTION_PCT_TOKEN, "MaxSectionPct", set_cfg_generic_token},

    // Multi-pass Options
    {PASS_TOKEN, "Pass", set_cfg_generic_token},
    {TWO_PASS_STATS_TOKEN, "Stats", set_two_pass_stats},
    {PASSES_TOKEN, "Passes", set_passes},

    // GOP size and type Options
    {INTRA_PERIOD_TOKEN, "IntraPeriod", set_cfg_generic_token},
    {KEYINT_TOKEN, "Keyint", set_cfg_generic_token},
    {INTRA_REFRESH_TYPE_TOKEN, "IntraRefreshType", set_cfg_generic_token},
    {SCENE_CHANGE_DETECTION_TOKEN, "SceneChangeDetection", set_cfg_generic_token},
    {LOOKAHEAD_NEW_TOKEN, "Lookahead", set_cfg_generic_token},
    //   Prediction Structure
    {HIERARCHICAL_LEVELS_TOKEN, "HierarchicalLevels", set_cfg_generic_token},
    {PRED_STRUCT_TOKEN, "PredStructure", set_cfg_generic_token},
    {FORCE_KEY_FRAMES_TOKEN, "ForceKeyFrames", set_cfg_force_key_frames},
    {STARTUP_MG_SIZE_TOKEN, "StartupMgSize", set_cfg_generic_token},
    {STARTUP_QP_OFFSET_TOKEN, "StartupGopQpOffset", set_cfg_generic_token},
    // AV1 Specific Options
    {TILE_ROW_TOKEN, "TileRow", set_cfg_generic_token},
    {TILE_COL_TOKEN, "TileCol", set_cfg_generic_token},
    {LOOP_FILTER_ENABLE, "LoopFilterEnable", set_cfg_generic_token},
    {CDEF_ENABLE_TOKEN, "CDEFLevel", set_cdef_enable},
    {ENABLE_RESTORATION_TOKEN, "EnableRestoration", set_cfg_generic_token},
    {ENABLE_TPL_LA_TOKEN, "EnableTPLModel", set_cfg_generic_token},
    {MFMV_ENABLE_NEW_TOKEN, "Mfmv", set_cfg_generic_token},
    {DG_ENABLE_NEW_TOKEN, "EnableDg", set_cfg_generic_token},
    {FAST_DECODE_TOKEN, "FastDecode", set_cfg_generic_token},
    {TUNE_TOKEN, "Tune", set_cfg_generic_token},
    //   ALT-REF filtering support
    {ENABLE_TF_TOKEN, "EnableTf", set_cfg_generic_token},
    {ENABLE_OVERLAYS, "EnableOverlays", set_cfg_generic_token},
    {SCREEN_CONTENT_TOKEN, "ScreenContentMode", set_cfg_generic_token},

#if CONFIG_ENABLE_FILM_GRAIN
    {FILM_GRAIN_TOKEN, "FilmGrain", set_cfg_generic_token},
    {FILM_GRAIN_DENOISE_APPLY_TOKEN, "FilmGrainDenoise", set_cfg_generic_token},
    {FGS_TABLE_TOKEN, "FilmGrainTable", set_cfg_fgs_table_path},
#endif

    //   Super-resolution support
    {SUPERRES_MODE_INPUT, "SuperresMode", set_cfg_generic_token},
    {SUPERRES_DENOM, "SuperresDenom", set_cfg_generic_token},
    {SUPERRES_KF_DENOM, "SuperresKfDenom", set_cfg_generic_token},
    {SUPERRES_QTHRES, "SuperresQthres", set_cfg_generic_token},
    {SUPERRES_KF_QTHRES, "SuperresKfQthres", set_cfg_generic_token},

    // Switch frame support
    {SFRAME_DIST_TOKEN, "SframeInterval", set_cfg_generic_token},
    {SFRAME_MODE_TOKEN, "SframeMode", set_cfg_generic_token},
    // Reference Scaling support
    {RESIZE_MODE_INPUT, "ResizeMode", set_cfg_generic_token},
    {RESIZE_DENOM, "ResizeDenom", set_cfg_generic_token},
    {RESIZE_KF_DENOM, "ResizeKfDenom", set_cfg_generic_token},
    {RESIZE_FRAME_EVTS, "ResizeFrameEvts", set_cfg_generic_token},
    {RESIZE_FRAME_KF_DENOMS, "ResizeFrameKFDenoms", set_cfg_generic_token},
    {RESIZE_FRAME_DENOMS, "ResizeFrameDenoms", set_cfg_generic_token},

    // Color Description Options
    {COLOR_PRIMARIES_NEW_TOKEN, "ColorPrimaries", set_cfg_generic_token},
    {TRANSFER_CHARACTERISTICS_NEW_TOKEN, "TransferCharacteristics", set_cfg_generic_token},
    {MATRIX_COEFFICIENTS_NEW_TOKEN, "MatrixCoefficients", set_cfg_generic_token},
    {COLOR_RANGE_NEW_TOKEN, "ColorRange", set_cfg_generic_token},
    {CHROMA_SAMPLE_POSITION_TOKEN, "ChromaSamplePosition", set_cfg_generic_token},
    {MASTERING_DISPLAY_TOKEN, "MasteringDisplay", set_cfg_generic_token},
    {CONTENT_LIGHT_LEVEL_TOKEN, "ContentLightLevel", set_cfg_generic_token},

#if CONFIG_ENABLE_QUANT_MATRIX
    // QM
    {ENABLE_QM_TOKEN, "EnableQM", set_cfg_generic_token},
    {MIN_QM_LEVEL_TOKEN, "MinQmLevel", set_cfg_generic_token},
    {MAX_QM_LEVEL_TOKEN, "MaxQmLevel", set_cfg_generic_token},
    {MIN_CHROMA_QM_LEVEL_TOKEN, "MinChromaQmLevel", set_cfg_generic_token},
    {MAX_CHROMA_QM_LEVEL_TOKEN, "MaxChromaQmLevel", set_cfg_generic_token},
#endif
    // ROI
    {ROI_MAP_FILE_TOKEN, "RoiMapFile", set_cfg_roi_map_file},

    // Sharpness
    {SHARPNESS_TOKEN, "Sharpness", set_cfg_generic_token},

    // Variance boost
    {ENABLE_VARIANCE_BOOST_TOKEN, "EnableVarianceBoost", set_cfg_generic_token},
    {VARIANCE_BOOST_STRENGTH_TOKEN, "VarianceBoostStrength", set_cfg_generic_token},
    {VARIANCE_OCTILE_TOKEN, "VarianceOctile", set_cfg_generic_token},
    {VARIANCE_BOOST_CURVE_TOKEN, "VarianceBoostCurve", set_cfg_generic_token},

    // TF Strength
    {TF_STRENGTH_FILTER_TOKEN, "TemporalFilteringStrength", set_cfg_generic_token},

    // Frame-level luminance-based QP bias
    {LUMINANCE_QP_BIAS_TOKEN, "LuminanceQpBias", set_cfg_generic_token},

    // Lossless coding
<<<<<<< HEAD
    {LOSSLESS_TOKEN, "Lossless", set_cfg_generic_token},
    {AVIF_TOKEN, "Avif", set_cfg_generic_token},
#if FTR_RTC_MODE
    // Real-time Coding
    {RTC_TOKEN, "RealTime", set_cfg_generic_token},
#endif
=======
    {SINGLE_INPUT, LOSSLESS_TOKEN, "Lossless", set_cfg_generic_token},
    {SINGLE_INPUT, AVIF_TOKEN, "Avif", set_cfg_generic_token},
    // QP scale compression
    {SINGLE_INPUT, QP_SCALE_COMPRESS_STRENGTH_TOKEN, "QpScaleCompressStrength", set_cfg_generic_token},

>>>>>>> 5dc88ce0
    // Termination
    {NULL, NULL, NULL}};

/**********************************
 * Constructor
 **********************************/
EbConfig *svt_config_ctor() {
    EbConfig *app_cfg = (EbConfig *)calloc(1, sizeof(EbConfig));
    if (!app_cfg)
        return NULL;
    app_cfg->error_log_file      = stderr;
    app_cfg->buffered_input      = -1;
    app_cfg->progress            = 1;
    app_cfg->injector_frame_rate = 60;
    app_cfg->roi_map_file        = NULL;
    app_cfg->fgs_table_path      = NULL;
    app_cfg->mmap.allow          = true;

    return app_cfg;
}

/**********************************
 * Destructor
 **********************************/
void svt_config_dtor(EbConfig *app_cfg) {
    if (!app_cfg)
        return;
    // Close any files that are open
    if (app_cfg->input_file) {
        if (!app_cfg->input_file_is_fifo)
            fclose(app_cfg->input_file);
        app_cfg->input_file = (FILE *)NULL;
    }

    if (app_cfg->bitstream_file) {
        if (!fseek(app_cfg->bitstream_file, 0, SEEK_SET))
            write_ivf_stream_header(app_cfg, app_cfg->frames_encoded);
        fclose(app_cfg->bitstream_file);
        app_cfg->bitstream_file = (FILE *)NULL;
    }

    if (app_cfg->recon_file) {
        fclose(app_cfg->recon_file);
        app_cfg->recon_file = (FILE *)NULL;
    }

    if (app_cfg->error_log_file && app_cfg->error_log_file != stderr) {
        fclose(app_cfg->error_log_file);
        app_cfg->error_log_file = (FILE *)NULL;
    }

    if (app_cfg->qp_file) {
        fclose(app_cfg->qp_file);
        app_cfg->qp_file = (FILE *)NULL;
    }

    if (app_cfg->stat_file) {
        fclose(app_cfg->stat_file);
        app_cfg->stat_file = (FILE *)NULL;
    }

    if (app_cfg->output_stat_file) {
        fclose(app_cfg->output_stat_file);
        app_cfg->output_stat_file = (FILE *)NULL;
    }

    if (app_cfg->roi_map_file) {
        fclose(app_cfg->roi_map_file);
        app_cfg->roi_map_file = (FILE *)NULL;
    }

    if (app_cfg->fgs_table_path) {
        free(app_cfg->fgs_table_path);
        app_cfg->fgs_table_path = NULL;
    }

    for (size_t i = 0; i < app_cfg->forced_keyframes.count; ++i) free(app_cfg->forced_keyframes.specifiers[i]);
    free(app_cfg->forced_keyframes.specifiers);
    free(app_cfg->forced_keyframes.frames);

    free((void *)app_cfg->stats);
    free(app_cfg);
    return;
}
EbErrorType enc_channel_ctor(EncChannel *c) {
    c->app_cfg = svt_config_ctor();
    if (!c->app_cfg)
        return EB_ErrorInsufficientResources;

    c->exit_cond        = APP_ExitConditionError;
    c->exit_cond_output = APP_ExitConditionError;
    c->exit_cond_recon  = APP_ExitConditionError;
    c->exit_cond_input  = APP_ExitConditionError;
    c->active           = false;
    return svt_av1_enc_init_handle(&c->app_cfg->svt_encoder_handle, &c->app_cfg->config);
}

void enc_channel_dctor(EncChannel *c, uint32_t inst_cnt) {
    EbConfig *ctx = c->app_cfg;
    if (ctx && ctx->svt_encoder_handle) {
        svt_av1_enc_deinit(ctx->svt_encoder_handle);
        de_init_encoder(ctx, inst_cnt);
    }
    svt_config_dtor(c->app_cfg);
}

/**
 * @brief Find token and its argument
 * @param argc      Argument count
 * @param argv      Argument array
 * @param token     The token to look for
 * @param configStr Output buffer to write the argument to or NULL
 * @return 0 if found, non-zero otherwise
 *
 * @note The configStr buffer must be at least
 *       COMMAND_LINE_MAX_SIZE bytes big.
 *       The argv must contain an additional NULL
 *       element to terminate it, so that
 *       argv[argc] == NULL.
 */
static int32_t find_token(int32_t argc, char *const argv[], char const *token, char *configStr) {
    assert(argv[argc] == NULL);

    if (argc == 0)
        return -1;

    for (int32_t i = argc - 1; i >= 0; i--) {
        if (strcmp(argv[i], token) != 0)
            continue;

        // The argument matches the token.
        // If given, try to copy its argument to configStr
        if (configStr && argv[i + 1] != NULL) {
            strcpy_s(configStr, COMMAND_LINE_MAX_SIZE, argv[i + 1]);
        } else if (configStr) {
            configStr[0] = '\0';
        }

        return 0;
    }
    return -1;
}

/**
 * @brief Finds the config entry for a given config token
 *
 * @param name config token
 * @return ConfigEntry*
 */
static ConfigEntry *find_entry(const char *name) {
    for (size_t i = 0; config_entry[i].name != NULL; ++i) {
        if (!strcmp(config_entry[i].name, name))
            return &config_entry[i];
    }
    return NULL;
}

/**
 * @brief Reads a word from a file, but skips commented lines, also splits on ':'
 *
 * @param fp file to read from
 * @return char* malloc'd word, or NULL if EOF or error
 */
static char *read_word(FILE *fp) {
    char  *word     = NULL;
    size_t word_len = 0;
    int    c;
    while ((c = fgetc(fp)) != EOF) {
        if (c == '#') {
            // skip to end of line
            while ((c = fgetc(fp)) != EOF && c != '\n')
                ;
            if (c == '\n')
                continue;
            if (c == EOF)
                break;
        } else if (isspace(c)) {
            // skip whitespace
            continue;
        }
        // read word
        do {
            if (c == ':')
                break;
            char *temp = (char *)realloc(word, ++word_len + 1);
            if (!temp) {
                free(word);
                return NULL;
            }
            word               = temp;
            word[word_len - 1] = c;
            word[word_len]     = '\0';
        } while ((c = fgetc(fp)) != EOF && !isspace(c));
        if (c == EOF || word)
            break;
    }
    return word;
}

static EbErrorType set_config_value(EbConfig *app_cfg, const char *word, const char *value, unsigned instance_idx) {
    const ConfigEntry *entry = find_entry(word);
    if (!entry) {
        fprintf(stderr, "Error channel %u: Config File contains unknown token %s\n", instance_idx + 1, word);
        return EB_ErrorBadParameter;
    }
    const EbErrorType err = entry->scf(app_cfg, entry->token, value);
    if (err != EB_ErrorNone) {
        fprintf(stderr,
                "Error channel %u: Config File contains invalid value %s for token %s\n",
                instance_idx + 1,
                value,
                word);
        return EB_ErrorBadParameter;
    }
    return EB_ErrorNone;
}

/**********************************
* Read Config File
**********************************/
static EbErrorType read_config_file(EbConfig *app_cfg, const char *config_path, uint32_t instance_idx) {
    FILE *config_file;

    // Open the config file
    FOPEN(config_file, config_path, "rb");
    if (!config_file) {
        fprintf(stderr, "Error channel %u: Couldn't open Config File: %s\n", instance_idx + 1, config_path);
        return EB_ErrorBadParameter;
    }

    EbErrorType return_error = EB_ErrorNone;
    char       *word         = NULL;
    char       *value        = NULL;
    while (return_error == EB_ErrorNone && (word = read_word(config_file))) {
        value = read_word(config_file);
        if (value && !strcmp(value, ":")) {
            free(value);
            value = read_word(config_file);
        }
        if (!value) {
            fprintf(stderr,
                    "Error channel %u: Config File: %s is missing a value for %s\n",
                    instance_idx + 1,
                    config_path,
                    word);
            return_error = EB_ErrorBadParameter;
            break;
        }
        return_error = set_config_value(app_cfg, word, value, instance_idx);
    }
    free(word);
    free(value);
    fclose(config_file);
    return return_error;
}

/* get config->rc_stats_buffer from config->input_stat_file */
bool load_twopass_stats_in(EbConfig *cfg) {
    EbSvtAv1EncConfiguration *config = &cfg->config;
#ifdef _WIN32
    int          fd = _fileno(cfg->input_stat_file);
    struct _stat file_stat;
    int          ret = _fstat(fd, &file_stat);
#else
    int         fd = fileno(cfg->input_stat_file);
    struct stat file_stat;
    int         ret = fstat(fd, &file_stat);
#endif
    if (ret) {
        return false;
    }
    config->rc_stats_buffer.buf = malloc(file_stat.st_size);
    if (config->rc_stats_buffer.buf) {
        config->rc_stats_buffer.sz = (uint64_t)file_stat.st_size;
        if (fread(config->rc_stats_buffer.buf, 1, file_stat.st_size, cfg->input_stat_file) !=
            (size_t)file_stat.st_size) {
            return false;
        }
        if (file_stat.st_size == 0) {
            return false;
        }
    }
    return config->rc_stats_buffer.buf != NULL;
}
EbErrorType handle_stats_file(EbConfig *app_cfg, EncPass enc_pass, const SvtAv1FixedBuf *rc_stats_buffer,
                              uint32_t channel_number) {
    switch (enc_pass) {
    case ENC_SINGLE_PASS: {
        const char *stats = app_cfg->stats ? app_cfg->stats : "svtav1_2pass.log";
        if (app_cfg->config.pass == 1) {
            if (!fopen_and_lock(&app_cfg->output_stat_file, stats, true)) {
                fprintf(app_cfg->error_log_file,
                        "Error instance %u: can't open stats file %s for write \n",
                        channel_number + 1,
                        stats);
                return EB_ErrorBadParameter;
            }
        }
        // Final pass
        else if (app_cfg->config.pass == 2) {
            if (!fopen_and_lock(&app_cfg->input_stat_file, stats, false)) {
                fprintf(app_cfg->error_log_file,
                        "Error instance %u: can't read stats file %s for read\n",
                        channel_number + 1,
                        stats);
                return EB_ErrorBadParameter;
            }
            if (!load_twopass_stats_in(app_cfg)) {
                fprintf(app_cfg->error_log_file, "Error instance %u: can't load file %s\n", channel_number + 1, stats);
                return EB_ErrorBadParameter;
            }
        }
        break;
    }

    case ENC_FIRST_PASS: {
        // for combined two passes,
        // we only ouptut first pass stats when user explicitly set the --stats
        if (app_cfg->stats) {
            if (!fopen_and_lock(&app_cfg->output_stat_file, app_cfg->stats, true)) {
                fprintf(app_cfg->error_log_file,
                        "Error instance %u: can't open stats file %s for write \n",
                        channel_number + 1,
                        app_cfg->stats);
                return EB_ErrorBadParameter;
            }
        }
        break;
    }
    case ENC_SECOND_PASS: {
        if (!rc_stats_buffer->sz) {
            fprintf(app_cfg->error_log_file,
                    "Error instance %u: combined multi passes need stats in for the final pass \n",
                    channel_number + 1);
            return EB_ErrorBadParameter;
        }
        app_cfg->config.rc_stats_buffer = *rc_stats_buffer;
        break;
    }

    default: {
        assert(0);
        break;
    }
    }
    return EB_ErrorNone;
}
/******************************************
* Verify Settings
******************************************/
static EbErrorType app_verify_config(EbConfig *app_cfg, uint32_t channel_number) {
    EbErrorType return_error = EB_ErrorNone;

    // Check Input File
    if (app_cfg->input_file == (FILE *)NULL) {
        fprintf(app_cfg->error_log_file, "Error instance %u: Invalid Input File\n", channel_number + 1);
        return_error = EB_ErrorBadParameter;
    }

    if (app_cfg->frames_to_be_encoded <= -1) {
        fprintf(app_cfg->error_log_file,
                "Error instance %u: FrameToBeEncoded must be greater than 0\n",
                channel_number + 1);
        return_error = EB_ErrorBadParameter;
    }

    if (app_cfg->buffered_input == 0) {
        fprintf(app_cfg->error_log_file, "Error instance %u: Buffered Input cannot be 0\n", channel_number + 1);
        return_error = EB_ErrorBadParameter;
    }

    if (app_cfg->buffered_input < -1) {
        fprintf(app_cfg->error_log_file,
                "Error instance %u: Invalid buffered_input. buffered_input must be -1 or greater "
                "than or equal to 1\n",
                channel_number + 1);
        return_error = EB_ErrorBadParameter;
    }

    if (app_cfg->buffered_input != -1 && app_cfg->y4m_input) {
        fprintf(app_cfg->error_log_file,
                "Error instance %u: Buffered input is currently not available with y4m inputs\n",
                channel_number + 1);
        return_error = EB_ErrorBadParameter;
    }

    if (app_cfg->buffered_input > app_cfg->frames_to_be_encoded) {
        fprintf(app_cfg->error_log_file,
                "Error instance %u: Invalid buffered_input. buffered_input must be less or equal "
                "to the number of frames to be encoded\n",
                channel_number + 1);
        return_error = EB_ErrorBadParameter;
    }

    if (app_cfg->config.use_qp_file == true && app_cfg->qp_file == NULL) {
        fprintf(app_cfg->error_log_file,
                "Error instance %u: Could not find QP file, UseQpFile is set to 1\n",
                channel_number + 1);
        return_error = EB_ErrorBadParameter;
    }

    if (app_cfg->injector > 1) {
        fprintf(app_cfg->error_log_file, "Error Instance %u: Invalid injector [0 - 1]\n", channel_number + 1);
        return_error = EB_ErrorBadParameter;
    }

    if (app_cfg->injector_frame_rate > 240 && app_cfg->injector) {
        fprintf(app_cfg->error_log_file,
                "Error Instance %u: The maximum allowed injector_frame_rate is 240 fps\n",
                channel_number + 1);
        return_error = EB_ErrorBadParameter;
    }
    // Check that the injector frame_rate is non-zero
    if (!app_cfg->injector_frame_rate && app_cfg->injector) {
        fprintf(app_cfg->error_log_file,
                "Error Instance %u: The injector frame rate should be greater than 0 fps \n",
                channel_number + 1);
        return_error = EB_ErrorBadParameter;
    }
    if (app_cfg->config.frame_rate_numerator == 0 || app_cfg->config.frame_rate_denominator == 0) {
        fprintf(app_cfg->error_log_file,
                "Error Instance %u: The frame_rate_numerator and frame_rate_denominator should be "
                "greater than 0\n",
                channel_number + 1);
        return_error = EB_ErrorBadParameter;
    } else if (app_cfg->config.frame_rate_numerator / app_cfg->config.frame_rate_denominator > 240) {
        fprintf(app_cfg->error_log_file,
                "Error Instance %u: The maximum allowed frame_rate is 240 fps\n",
                channel_number + 1);
        return_error = EB_ErrorBadParameter;
    }

    return return_error;
}

static const char *TOKEN_READ_MARKER  = "THIS_TOKEN_HAS_BEEN_READ";
static const char *TOKEN_ERROR_MARKER = "THIS_TOKEN_HAS_ERROR";

/**
 * @brief Finds the arguments for a specific token
 *
 * @param nch number of channels (number of arguemnts to find for a token)
 * @param argc argc from main()
 * @param argv argv from main()
 * @param token token to find
 * @param configStr array of pointers to store the arguments into
 * @param cmd_copy array of tokens based on splitting argv
 * @param arg_copy array of arguments based on splitting argv
 * @return true token was found and configStr was populated
 * @return false token was not found and configStr was not populated
 */
static bool find_token_multiple_inputs(unsigned nch, int argc, char *const argv[], const char *token,
                                       char *configStr[MAX_CHANNEL_NUMBER], const char *cmd_copy[MAX_NUM_TOKENS],
                                       const char *arg_copy[MAX_NUM_TOKENS]) {
    bool return_error   = false;
    bool has_duplicates = false;
    // Loop over all the arguments
    for (int i = 0; i < argc; ++i) {
        if (strcmp(argv[i], token))
            continue;
        if (return_error)
            has_duplicates = true;
        return_error = true;
        if (i + 1 >= argc) {
            // if the token is at the end of the command line without arguments
            // set sentinel value
            strcpy_s(configStr[0], COMMAND_LINE_MAX_SIZE, " ");
            return return_error;
        }
        cmd_copy[i] = TOKEN_READ_MARKER; // mark token as read
        // consume arguments
        for (unsigned count = 0; count < nch; ++count) {
            const int j = i + 1 + count;
            if (j >= argc || cmd_copy[j]) {
                // stop if we ran out of arguments or if we hit a token
                strcpy_s(configStr[count], COMMAND_LINE_MAX_SIZE, " ");
                continue;
            }
            strcpy_s(configStr[count], COMMAND_LINE_MAX_SIZE, argv[j]);
            arg_copy[j] = TOKEN_READ_MARKER;
        }
    }

    if (return_error && !strcmp(configStr[0], " ")) {
        // if no argument was found, print an error message
        // we don't support flip switches, so this will need to be changed if we ever do.
        fprintf(stderr, "[SVT-Error]: No argument found for token `%s`\n", token);
        strcpy_s(configStr[0], COMMAND_LINE_MAX_SIZE, TOKEN_ERROR_MARKER);
    }

    if (has_duplicates) {
        fprintf(stderr, "\n[SVT-Warning]: Duplicate option %s specified, only `%s", token, token);
        for (unsigned count = 0; count < nch; ++count) fprintf(stderr, " %s", configStr[count]);
        fprintf(stderr, "` will apply\n\n");
    }

    return return_error;
}

static bool check_long(const ConfigDescription *cfg_entry, const ConfigDescription *cfg_entry_next) {
    return cfg_entry_next->desc && !strcmp(cfg_entry->desc, cfg_entry_next->desc);
}

static void print_options(const char *title, const ConfigDescription *options) {
    printf("\n%s:\n", title);

    for (const ConfigDescription *index = options; index->token; ++index) {
        // this only works if short and long token are one after another
        if (check_long(index, &index[1])) {
            printf("  %s, %-25s    %-25s\n", index->token, index[1].token, index->desc);
            ++index;
        } else {
            printf("      %-25s    %-25s\n", index->token, index->desc);
        }
    }
}

int get_version(int argc, char *argv[]) {
#ifdef NDEBUG
    static int debug_build = 1;
#else
    static int debug_build = 0;
#endif
    if (find_token(argc, argv, VERSION_TOKEN, NULL))
        return 0;
    printf("SVT-AV1 %s (%s)\n", svt_av1_get_version(), debug_build ? "release" : "debug");
    return 1;
}

uint32_t get_help(int32_t argc, char *const argv[]) {
    char config_string[COMMAND_LINE_MAX_SIZE];
    if (find_token(argc, argv, HELP_TOKEN, config_string))
        return 0;

    printf(
        "Usage: SvtAv1EncApp <options> <-b dst_filename> -i src_filename\n"
        "\n"
        "Examples:\n"
        "Multi-pass encode (VBR):\n"
        "    SvtAv1EncApp <--stats svtav1_2pass.log> --passes 2 --rc 1 --tbr 1000 -b dst_filename "
        "-i src_filename\n"
        "Multi-pass encode (CRF):\n"
        "    SvtAv1EncApp <--stats svtav1_2pass.log> --passes 2 --rc 0 --crf 43 -b dst_filename -i "
        "src_filename\n"
        "Single-pass encode (VBR):\n"
        "    SvtAv1EncApp --passes 1 --rc 1 --tbr 1000 -b dst_filename -i src_filename\n");
    print_options("Options", config_entry_options);
    print_options("Encoder Global Options", config_entry_global_options);
    print_options("Rate Control Options", config_entry_rc);
    print_options("Multi-pass Options", config_entry_2p);
    print_options("GOP size and type Options", config_entry_intra_refresh);
    print_options("AV1 Specific Options", config_entry_specific);
    print_options("Color Description Options", config_entry_color_description);
    print_options("Variance Boost Options", config_entry_variance_boost);

    return 1;
}

uint32_t get_color_help(int32_t argc, char *const argv[]) {
    char config_string[COMMAND_LINE_MAX_SIZE];
    if (find_token(argc, argv, COLORH_TOKEN, config_string)) {
        return 0;
    }

    printf("This command line flag reproduces information provided by Appendix A.2 of the SVT-AV1 User Guide.\n\n");

#if defined(_WIN64) || defined(_MSC_VER) || defined(_WIN32)
    printf(
        "The available options for --color-primaries are:\n\n"
#else
    printf(
        "The available options for \x1b[32m--color-primaries\x1b[0m are:\n\n"
#endif
        "\t1: bt709, BT.709\n"
        "\t2: unspecified, default\n"
        "\t4: bt470m, BT.470 System M (historical)\n"
        "\t5: bt470bg, BT.470 System B, G (historical)\n"
        "\t6: bt601, BT.601\n"
        "\t7: smpte240, SMPTE 240\n"
        "\t8: film, Generic film (color filters using illuminant C)\n"
        "\t9: bt2020, BT.2020, BT.2100\n"
        "\t10: xyz, SMPTE 428 (CIE 1921 XYZ)\n"
        "\t11: smpte431, SMPTE RP 431-2\n"
        "\t12: smpte432, SMPTE EG 432-1\n"
        "\t22: ebu3213, EBU Tech. 3213-E\n\n");

#if defined(_WIN64) || defined(_MSC_VER) || defined(_WIN32)
    printf(
        "The available options for --transfer-characteristics are:\n\n"
#else
    printf(
        "The available options for \x1b[32m--transfer-characteristics\x1b[0m are:\n\n"
#endif
        "\t1: bt709, BT.709\n"
        "\t2: unspecified, default\n"
        "\t4: bt470m, BT.470 System M (historical)\n"
        "\t5: bt470bg, BT.470 System B, G (historical)\n"
        "\t6: bt601, BT.601\n"
        "\t7: smpte240, SMPTE 240 M\n"
        "\t8: linear, Linear\n"
        "\t9: log100, Logarithmic (100 : 1 range)\n"
        "\t10: log100-sqrt10, Logarithmic (100 * Sqrt(10) : 1 range)\n"
        "\t11: iec61966, IEC 61966-2-4\n"
        "\t12: bt1361, BT.1361\n"
        "\t13: srgb, sRGB or sYCC\n"
        "\t14: bt2020-10, BT.2020 10-bit systems\n"
        "\t15: bt2020-12, BT.2020 12-bit systems\n"
        "\t16: smpte2084, SMPTE ST 2084, ITU BT.2100 PQ\n"
        "\t17: smpte428, SMPTE ST 428\n"
        "\t18: hlg, BT.2100 HLG, ARIB STD-B67\n\n");

#if defined(_WIN64) || defined(_MSC_VER) || defined(_WIN32)
    printf(
        "The available options for --matrix-coefficients are:\n\n"
#else
    printf(
        "The available options for \x1b[32m--matrix-coefficients\x1b[0m are:\n\n"
#endif
        "\t0: identity, Identity matrix\n"
        "\t1: bt709, BT.709\n"
        "\t2: unspecified, default\n"
        "\t4: fcc, US FCC 73.628\n"
        "\t5: bt470bg, BT.470 System B, G (historical)\n"
        "\t6: bt601, BT.601\n"
        "\t7: smpte240, SMPTE 240 M\n"
        "\t8: ycgco, YCgCo\n"
        "\t9: bt2020-ncl, BT.2020 non-constant luminance, BT.2100 YCbCr\n"
        "\t10: bt2020-cl, BT.2020 constant luminance\n"
        "\t11: smpte2085, SMPTE ST 2085 YDzDx\n"
        "\t12: chroma-ncl, Chromaticity-derived non-constant luminance\n"
        "\t13: chroma-cl, Chromaticity-derived constant luminance\n"
        "\t14: ictcp, BT.2100 ICtCp\n\n");

#if defined(_WIN64) || defined(_MSC_VER) || defined(_WIN32)
    printf(
        "The available options for --color-range are:\n\n"
#else
    printf(
        "The available options for \x1b[32m--color-range\x1b[0m are:\n\n"
#endif
        "\t0: studio (default)\n"
        "\t1: full\n\n");

#if defined(_WIN64) || defined(_MSC_VER) || defined(_WIN32)
    printf(
        "The available options for --chroma-sample-position are:\n\n"
#else
    printf(
        "The available options for \x1b[32m--chroma-sample-position\x1b[0m are:\n\n"
#endif
        "\t0: unknown, default\n"
        "\t1: vertical/left, horizontally co-located with luma samples, vertical position in the middle between "
        "two luma samples\n"
        "\t2: colocated/topleft, co-located with luma samples\n\n");

#if defined(_WIN64) || defined(_MSC_VER) || defined(_WIN32)
    printf(
        "The --mastering-display and --content-light parameters are used to set the mastering display and "
        "content light level in the AV1 bitstream.\n\n");
#else
    printf(
        "The \x1b[32m--mastering-display\x1b[0m and \x1b[32m--content-light\x1b[0m parameters are used to set the "
        "mastering display and content light level in the AV1 bitstream.\n\n");
#endif

#if defined(_WIN64) || defined(_MSC_VER) || defined(_WIN32)
    printf(
        "--mastering-display takes the format of G(x,y)B(x,y)R(x,y)WP(x,y)L(max,min) where\n\n"
#else
    printf(
        "\x1b[32m--mastering-display\x1b[0m takes the format of G(x,y)B(x,y)R(x,y)WP(x,y)L(max,min) where\n\n"
#endif
        "\t- G(x,y) is the green channel of the mastering display\n"
        "\t- B(x,y) is the blue channel of the mastering display\n"
        "\t- R(x,y) is the red channel of the mastering display\n"
        "\t- WP(x,y) is the white point of the mastering display\n"
        "\t- L(max,min) is the light level of the mastering display\n\n");

#if defined(_WIN64) || defined(_MSC_VER) || defined(_WIN32)
    printf(
        "The x & y values can be coordinates from 0.0 to 1.0, as specified in CIE 1931 while the min,max values "
        "can be floating point values representing candelas per square meter, or nits.\n"
        "The max,min values are generally specified in the range of 0.0 to 1.0 but there are no constraints on "
        "the provided values.\n"
        "Invalid values will be clipped accordingly.\n\n");
#else
    printf(
        "\x1b[38;5;248mThe x & y values can be coordinates from 0.0 to 1.0, as specified in CIE 1931 while the min,max "
        "values can be floating point values representing candelas per square meter, or nits.\n"
        "The max,min values are generally specified in the range of 0.0 to 1.0 but there are no constraints on the "
        "provided values.\n"
        "Invalid values will be clipped accordingly.\x1b[0m\n\n");
#endif

#if defined(_WIN64) || defined(_MSC_VER) || defined(_WIN32)
    printf(
        "--content-light takes the format of max_cll,max_fall where both values are integers clipped into a "
        "range of 0 to 65535.\n");
#else
    printf(
        "\x1b[32m--content-light\x1b[0m takes the format of max_cll,max_fall where both values are integers clipped "
        "into a range of 0 to 65535.\n");
#endif

    return 1;
}

/******************************************************
* Get the number of channels and validate it with input
******************************************************/
uint32_t get_number_of_channels(int32_t argc, char *const argv[]) {
    char config_string[COMMAND_LINE_MAX_SIZE];
    if (find_token(argc, argv, CHANNEL_NUMBER_TOKEN, config_string) == 0) {
        // Set the input file
        uint32_t channel_number = strtol(config_string, NULL, 0);
        if ((channel_number > MAX_CHANNEL_NUMBER) || channel_number == 0) {
            fprintf(
                stderr, "[SVT-Error]: The number of channels has to be within the range [1,%u]\n", MAX_CHANNEL_NUMBER);
            return 0;
        }
        return channel_number;
    }
    return 1;
}

static bool check_two_pass_conflicts(int32_t argc, char *const argv[]) {
    char        config_string[COMMAND_LINE_MAX_SIZE];
    const char *conflicts[] = {
        PASS_TOKEN,
        NULL,
    };
    int         i = 0;
    const char *token;
    while ((token = conflicts[i])) {
        if (find_token(argc, argv, token, config_string) == 0) {
            fprintf(stderr, "[SVT-Error]: --passes is not accepted in combination with %s\n", token);
            return true;
        }
        i++;
    }
    return false;
}
/*
* Returns the number of passes, multi_pass_mode
*/
uint32_t get_passes(int32_t argc, char *const argv[], EncPass enc_pass[MAX_ENC_PASS]) {
    char           config_string[COMMAND_LINE_MAX_SIZE];
    MultiPassModes multi_pass_mode;

    int rc_mode = 0;
    // copied from str_to_rc_mode()
    const struct {
        const char *name;
        uint32_t    mode;
    } rc[] = {
        {"0", 0},
        {"1", 1},
        {"2", 2},
        {"cqp", 0},
        {"crf", 0},
        {"vbr", 1},
        {"cbr", 2},
    };
    const size_t rc_size  = sizeof(rc) / sizeof(rc[0]);
    int          enc_mode = 0;
    // Read required inputs to decide on the number of passes and check the validity of their ranges
    if (find_token(argc, argv, RATE_CONTROL_ENABLE_TOKEN, config_string) == 0) {
        for (size_t i = 0; i < rc_size; i++) {
            if (!strcmp(config_string, rc[i].name)) {
                rc_mode = rc[i].mode;
                break;
            }
        }
        if (rc_mode > 2 || rc_mode < 0) {
            fprintf(stderr, "Error: The rate control mode must be [0 - 2] \n");
            return 0;
        }
    }

    int32_t passes     = -1;
    int     using_fifo = 0;

    if (find_token(argc, argv, INPUT_FILE_LONG_TOKEN, config_string) == 0 ||
        find_token(argc, argv, INPUT_FILE_TOKEN, config_string) == 0) {
        if (!strcmp(config_string, "stdin")) {
            using_fifo = 1;
        } else {
#ifdef _WIN32
            HANDLE in_file = CreateFile(config_string, 0, FILE_SHARE_READ, NULL, OPEN_EXISTING, 0, NULL);
            if (in_file != INVALID_HANDLE_VALUE) {
                using_fifo = GetFileType(in_file) == FILE_TYPE_PIPE;
                CloseHandle(in_file);
            }
#else
            struct stat st;
            using_fifo = !stat(config_string, &st) && S_ISFIFO(st.st_mode);
#endif
        }
    }
    if (find_token(argc, argv, PRESET_TOKEN, config_string) == 0) {
        enc_mode = strtol(config_string, NULL, 0);
        if (enc_mode > MAX_ENC_PRESET || enc_mode < -1) {
            fprintf(stderr, "Error: EncoderMode must be in the range of [-1-%d]\n", MAX_ENC_PRESET);
            return 0;
        }
    }

    if (!find_token(argc, argv, INTRA_PERIOD_TOKEN, NULL) && !find_token(argc, argv, KEYINT_TOKEN, NULL)) {
        fprintf(stderr,
                "[SVT-Warning]: --keyint and --intra-period specified, --keyint will take "
                "precedence!\n");
    }

    if (find_token(argc, argv, INTRA_PERIOD_TOKEN, config_string) == 0 ||
        find_token(argc, argv, KEYINT_TOKEN, config_string) == 0) {
        const bool               is_keyint  = find_token(argc, argv, KEYINT_TOKEN, NULL) == 0;
        const int                max_keyint = 2 * ((1 << 30) - 1);
        int                      ip         = -1;
        EbSvtAv1EncConfiguration c;
        c.multiply_keyint = false;

        svt_av1_enc_parse_parameter(&c, is_keyint ? "keyint" : "intra-period", config_string);
        // temporarily set intraperiod to the max if we are using seconds based keyint
        // we don't know the fps at this point, so we can't get the actual keyint at this point
        ip = c.multiply_keyint && c.intra_period_length > 0 ? max_keyint : c.intra_period_length;
        if (!is_keyint)
            fputs("[SVT-Warning]: --intra-period is deprecated for --keyint\n", stderr);
        if ((ip < -2 || ip > max_keyint) && rc_mode == 0) {
            fprintf(stderr, "[SVT-Error]: The intra period must be [-2, 2^31-2], input %d\n", ip);
            return 0;
        }
        if ((ip < 0) && rc_mode == 1) {
            fprintf(stderr, "[SVT-Error]: The intra period must be > 0 for RateControlMode %d \n", rc_mode);
            return 0;
        }
    }

    if (find_token(argc, argv, PASSES_TOKEN, config_string) == 0) {
        if (str_to_int(PASSES_TOKEN, config_string, &passes))
            return 0;
        if (passes == 0 || passes > 2) {
            fprintf(stderr,
                    "[SVT-Error]: The number of passes has to be within the range [1,2], 2 being "
                    "multi-pass encoding\n");
            return 0;
        }
    }

    if (passes != -1 && check_two_pass_conflicts(argc, argv))
        return 0;

    // set default passes to 1 if not specified by the user
    passes = (passes == -1) ? 1 : passes;

    if (using_fifo && passes > 1) {
        fprintf(stderr, "[SVT-Warning]: The number of passes has to be 1 when using a fifo, using 1-pass\n");
        multi_pass_mode = SINGLE_PASS;
        passes          = 1;
    }
    // Determine the number of passes in CRF mode
    if (rc_mode == 0) {
        if (passes != 1) {
            fprintf(stderr, "[SVT-Error]: Multipass CRF is not supported.\n\n");
            return 0;
        }
        multi_pass_mode = SINGLE_PASS;
    }
    // Determine the number of passes in rate control mode
    else if (rc_mode == 1) {
        if (passes == 1)
            multi_pass_mode = SINGLE_PASS;
        else if (passes > 1) {
            // M11, M12, and M13 are mapped to M10, so treat M11, M12, and M13 the same as M10
            if (enc_mode > ENC_M9) {
                fprintf(stderr, "[SVT-Error]:  Multipass VBR is not supported for preset %d.\n\n", enc_mode);
                return 0;
            } else {
                passes          = 2;
                multi_pass_mode = TWO_PASS;
            }
        }
    } else {
        if (passes > 1) {
            fprintf(stderr, "[SVT-Error]: Multipass CBR is not supported.\n\n");
            return 0;
        }
        multi_pass_mode = SINGLE_PASS;
    }

    // Set the settings for each pass based on multi_pass_mode
    switch (multi_pass_mode) {
    case SINGLE_PASS: enc_pass[0] = ENC_SINGLE_PASS; break;
    case TWO_PASS:
        enc_pass[0] = ENC_FIRST_PASS;
        enc_pass[1] = ENC_SECOND_PASS;
        break;
    default: break;
    }

    return passes;
}

static bool is_negative_number(const char *string) {
    char *end;
    return strtol(string, &end, 10) < 0 && *end == '\0';
}

// Computes the number of frames in the input file
int32_t compute_frames_to_be_encoded(EbConfig *app_cfg) {
    uint64_t file_size   = 0;
    int32_t  frame_count = 0;
    uint32_t frame_size;

    // Pipes contain data streams whose end we cannot know before we reach it.
    // For pipes, we leave it up to the eof logic to detect how many frames to eventually encode.
    if (app_cfg->input_file == stdin || app_cfg->input_file_is_fifo)
        return -1;

    if (app_cfg->input_file) {
        uint64_t curr_loc = ftello(app_cfg->input_file); // get current fp location
        fseeko(app_cfg->input_file, 0L, SEEK_END);
        file_size = ftello(app_cfg->input_file);
        fseeko(app_cfg->input_file, curr_loc, SEEK_SET); // seek back to that location
    }
    frame_size = app_cfg->input_padded_width * app_cfg->input_padded_height; // Luma
    frame_size += 2 * (frame_size >> (3 - app_cfg->config.encoder_color_format)); // Add Chroma
    frame_size = frame_size << ((app_cfg->config.encoder_bit_depth == 10) ? 1 : 0);

    if (frame_size == 0)
        return -1;

    frame_count = (int32_t)(file_size / frame_size);

    if (frame_count == 0)
        return -1;

    return frame_count;
}

static bool warn_legacy_token(const char *const token) {
    static struct warn_set {
        const char *old_token;
        const char *new_token;
    } warning_set[] = {
        {"-adaptive-quantization", ADAPTIVE_QP_ENABLE_NEW_TOKEN},
        {"-bit-depth", INPUT_DEPTH_TOKEN},
        {"-enc-mode", PRESET_TOKEN},
        {"-intra-period", KEYINT_TOKEN},
        {"-lad", LOOKAHEAD_NEW_TOKEN},
        {"-mfmv", MFMV_ENABLE_NEW_TOKEN},
        {"-qp-file", QP_FILE_NEW_TOKEN},
        {"-stat-report", STAT_REPORT_NEW_TOKEN},
        {NULL, NULL},
    };
    for (struct warn_set *tok = warning_set; tok->old_token; ++tok) {
        if (strcmp(token, tok->old_token))
            continue;
        fprintf(stderr, "[SVT-Error]: %s has been removed, use %s instead\n", tok->old_token, tok->new_token);
        return true;
    }
    return false;
}

static void free_config_strings(unsigned nch, char *config_strings[MAX_CHANNEL_NUMBER]) {
    for (unsigned i = 0; i < nch; ++i) free(config_strings[i]);
}

#if CONFIG_ENABLE_FILM_GRAIN
static EbErrorType read_fgs_table(EbConfig *cfg) {
    EbErrorType   ret = EB_ErrorBadParameter;
    AomFilmGrain *film_grain;
    FILE         *file;
    FOPEN(file, cfg->fgs_table_path, "r");

    if (!file)
        return EB_ErrorBadParameter;

    // Read in one extra character as there should be a newline
    char magic[9];
    if (!fread(magic, 9, 1, file) || strncmp(magic, "filmgrn1", 8)) {
        fprintf(stderr, "invalid grain table magic %s\n", cfg->fgs_table_path);
        fclose(file);
        return ret;
    }

    film_grain = (AomFilmGrain *)calloc(1, sizeof(AomFilmGrain));

    while (!feof(file)) {
        int num_read = fscanf(file,
                              "E %*d %*d %d %hu %d\n",
                              &film_grain->apply_grain,
                              &film_grain->random_seed,
                              &film_grain->update_parameters);

        if (num_read == 0 && feof(file)) {
            fprintf(stderr, "invalid grain table %s\n", cfg->fgs_table_path);
            goto fail;
        }
        if (num_read != 3) {
            fprintf(stderr, "Unable to read entry header. Read %d != 3\n", num_read);
            goto fail;
        }

        if (film_grain->update_parameters) {
            num_read = fscanf(file,
                              "p %d %d %d %d %d %d %d %d %d %d %d %d\n",
                              &film_grain->ar_coeff_lag,
                              &film_grain->ar_coeff_shift,
                              &film_grain->grain_scale_shift,
                              &film_grain->scaling_shift,
                              &film_grain->chroma_scaling_from_luma,
                              &film_grain->overlap_flag,
                              &film_grain->cb_mult,
                              &film_grain->cb_luma_mult,
                              &film_grain->cb_offset,
                              &film_grain->cr_mult,
                              &film_grain->cr_luma_mult,
                              &film_grain->cr_offset);
            if (num_read != 12) {
                fprintf(stderr, "Unable to read entry header. Read %d != 12\n", num_read);
                goto fail;
            }
            if (!fscanf(file, "\tsY %d ", &film_grain->num_y_points)) {
                fprintf(stderr, "Unable to read num y points\n");
                goto fail;
            }
            for (int i = 0; i < film_grain->num_y_points; ++i) {
                if (2 !=
                    fscanf(file, "%d %d", &film_grain->scaling_points_y[i][0], &film_grain->scaling_points_y[i][1])) {
                    fprintf(stderr, "Unable to read y scaling points\n");
                    goto fail;
                }
            }
            if (!fscanf(file, "\n\tsCb %d", &film_grain->num_cb_points)) {
                fprintf(stderr, "Unable to read num cb points\n");
                goto fail;
            }
            for (int i = 0; i < film_grain->num_cb_points; ++i) {
                if (2 !=
                    fscanf(file, "%d %d", &film_grain->scaling_points_cb[i][0], &film_grain->scaling_points_cb[i][1])) {
                    fprintf(stderr, "Unable to read cb scaling points\n");
                    goto fail;
                }
            }
            if (!fscanf(file, "\n\tsCr %d", &film_grain->num_cr_points)) {
                fprintf(stderr, "Unable to read num cr points\n");
                goto fail;
            }
            for (int i = 0; i < film_grain->num_cr_points; ++i) {
                if (2 !=
                    fscanf(file, "%d %d", &film_grain->scaling_points_cr[i][0], &film_grain->scaling_points_cr[i][1])) {
                    fprintf(stderr, "Unable to read cr scaling points\n");
                    goto fail;
                }
            }

            if (fscanf(file, "\n\tcY")) {
                fprintf(stderr, "Unable to read Y coeffs header (cY)\n");
                goto fail;
            }
            const int n = 2 * film_grain->ar_coeff_lag * (film_grain->ar_coeff_lag + 1);
            for (int i = 0; i < n; ++i) {
                if (1 != fscanf(file, "%d", &film_grain->ar_coeffs_y[i])) {
                    fprintf(stderr, "Unable to read Y coeffs\n");
                    goto fail;
                }
            }
            if (fscanf(file, "\n\tcCb")) {
                fprintf(stderr, "Unable to read Cb coeffs header (cCb)\n");
                goto fail;
            }
            for (int i = 0; i <= n; ++i) {
                if (1 != fscanf(file, "%d", &film_grain->ar_coeffs_cb[i])) {
                    fprintf(stderr, "Unable to read Cb coeffs\n");
                    goto fail;
                }
            }
            if (fscanf(file, "\n\tcCr")) {
                fprintf(stderr, "Unable read to Cr coeffs header (cCr)\n");
                goto fail;
            }
            for (int i = 0; i <= n; ++i) {
                if (1 != fscanf(file, "%d", &film_grain->ar_coeffs_cr[i])) {
                    fprintf(stderr, "Unable to read Cr coeffs\n");
                    goto fail;
                }
            }
            if (fscanf(file, "\n")) {
                // optional newline at end of file,
            }
        }

        // TODO Add functionality to read multiple grain table entries
        break;
    }

    fclose(file);

    film_grain->apply_grain = 1;
    film_grain->ignore_ref  = 1;
    cfg->config.fgs_table   = film_grain;

    return EB_ErrorNone;
fail:
    free(film_grain);

    fclose(file);
    return ret;
}
#endif

/******************************************
* Read Command Line
******************************************/
EbErrorType read_command_line(int32_t argc, char *const argv[], EncChannel *channels, uint32_t num_channels) {
    EbErrorType return_error = EB_ErrorNone;
    char        config_string[COMMAND_LINE_MAX_SIZE]; // for one input options
    char       *config_strings[MAX_CHANNEL_NUMBER]; // for multiple input options
    const char *cmd_copy[MAX_NUM_TOKENS]; // keep track of extra tokens
    const char *arg_copy[MAX_NUM_TOKENS]; // keep track of extra arguments
    uint32_t    index = 0;
    int32_t     ret_y4m;

    for (index = 0; index < num_channels; ++index)
        config_strings[index] = (char *)malloc(sizeof(char) * COMMAND_LINE_MAX_SIZE);
    for (int i = 0; i < MAX_NUM_TOKENS; ++i) {
        cmd_copy[i] = NULL;
        arg_copy[i] = NULL;
    }

    // Copy tokens into a temp token buffer hosting all tokens that are passed through the command line
    for (int32_t token_index = 0; token_index < argc; ++token_index) {
        if (!is_negative_number(argv[token_index])) {
            if (argv[token_index][0] == '-' && argv[token_index][1] != '\0')
                cmd_copy[token_index] = argv[token_index];
            else if (token_index)
                arg_copy[token_index] = argv[token_index];
        }
    }

    // First handle --nch and --passes as a single argument options
    find_token_multiple_inputs(1, argc, argv, CHANNEL_NUMBER_TOKEN, config_strings, cmd_copy, arg_copy);
    find_token_multiple_inputs(1, argc, argv, PASSES_TOKEN, config_strings, cmd_copy, arg_copy);

    /***************************************************************************************************/
    /****************  Find configuration files tokens and call respective functions  ******************/
    /***************************************************************************************************/
    // Find the Config File Path in the command line
    if (find_token_multiple_inputs(num_channels, argc, argv, CONFIG_FILE_TOKEN, config_strings, cmd_copy, arg_copy)) {
        // Parse the config file
        for (index = 0; index < num_channels; ++index) {
            EncChannel *c   = channels + index;
            c->return_error = (EbErrorType)read_config_file(c->app_cfg, config_strings[index], index);
            return_error    = (EbErrorType)(return_error & c->return_error);
        }
    } else if (find_token_multiple_inputs(
                   num_channels, argc, argv, CONFIG_FILE_LONG_TOKEN, config_strings, cmd_copy, arg_copy)) {
        // Parse the config file
        for (index = 0; index < num_channels; ++index) {
            EncChannel *c   = channels + index;
            c->return_error = (EbErrorType)read_config_file(c->app_cfg, config_strings[index], index);
            return_error    = (EbErrorType)(return_error & c->return_error);
        }
    } else {
        if (find_token(argc, argv, CONFIG_FILE_TOKEN, config_string) == 0) {
            fprintf(stderr, "Error: Config File Token Not Found\n");
            free_config_strings(num_channels, config_strings);
            return EB_ErrorBadParameter;
        }
        return_error = EB_ErrorNone;
    }

    /********************************************************************************************************/
    /***********   Find SINGLE_INPUT configuration parameter tokens and call respective functions  **********/
    /********************************************************************************************************/

    // Check tokens for invalid tokens
    {
        bool next_is_value = false;
        for (char *const *indx = argv + 1; *indx; ++indx) {
            // stop at --
            if (!strcmp(*indx, "--"))
                break;
            // skip the token if the previous token was an argument
            // assumes all of our tokens flip flop between being an argument and a value
            if (next_is_value) {
                next_is_value = false;
                continue;
            }
            // Check removed tokens
            if (warn_legacy_token(*indx)) {
                free_config_strings(num_channels, config_strings);
                return EB_ErrorBadParameter;
            }
            // exclude single letter tokens
            if ((*indx)[0] == '-' && (*indx)[1] != '-' && (*indx)[2] != '\0') {
                fprintf(stderr, "[SVT-Error]: single dash long tokens have been removed!\n");
                free_config_strings(num_channels, config_strings);
                return EB_ErrorBadParameter;
            }
            next_is_value = true;
        }
    }

    // Parse command line for tokens
    for (ConfigEntry *entry = config_entry; entry->token; ++entry) {
        if (!find_token_multiple_inputs(num_channels, argc, argv, entry->token, config_strings, cmd_copy, arg_copy))
            continue;
        if (!strcmp(TOKEN_ERROR_MARKER, config_strings[0])) {
            free_config_strings(num_channels, config_strings);
            return EB_ErrorBadParameter;
        }
        // When a token is found mark it as found in the temp token buffer
        // Fill up the values corresponding to each channel
        for (uint32_t chan = 0; chan < num_channels; ++chan) {
            if (!strcmp(config_strings[chan], " "))
                break;
            // Mark the value as found in the temp argument buffer
            EbErrorType err             = (entry->scf)(channels[chan].app_cfg, entry->token, config_strings[chan]);
            channels[chan].return_error = (EbErrorType)(channels[chan].return_error | err);
            return_error                = (EbErrorType)(return_error & channels[chan].return_error);
        }
    }

    /***************************************************************************************************/
    /********************** Parse parameters from input file if in y4m format **************************/
    /********************** overriding config file and command line inputs    **************************/
    /***************************************************************************************************/

    for (index = 0; index < num_channels; ++index) {
        EncChannel *c = channels + index;
        if (c->app_cfg->y4m_input == true) {
            ret_y4m = read_y4m_header(c->app_cfg);
            if (ret_y4m == EB_ErrorBadParameter) {
                fprintf(stderr, "Error found when reading the y4m file parameters.\n");
                free_config_strings(num_channels, config_strings);
                return EB_ErrorBadParameter;
            }
        }
    }

#if CONFIG_ENABLE_FILM_GRAIN
    for (index = 0; index < num_channels; ++index) {
        EncChannel *c   = channels + index;
        EbConfig   *cfg = c->app_cfg;
        if (cfg->fgs_table_path) {
            if (cfg->config.film_grain_denoise_strength > 0) {
                fprintf(stderr,
                        "Warning: Both film-grain-denoise and fgs-table were specified\nfilm-grain-denoise will be "
                        "disabled\n");
                cfg->config.film_grain_denoise_strength = 0;
            }
            c->return_error = read_fgs_table(cfg);
            return_error    = (EbErrorType)(return_error & c->return_error);
        }
    }
#endif
    /***************************************************************************************************/
    /**************************************   Verify configuration parameters   ************************/
    /***************************************************************************************************/
    // Verify the config values
    if (return_error == 0) {
        return_error = EB_ErrorBadParameter;
        for (index = 0; index < num_channels; ++index) {
            EncChannel *c = channels + index;
            if (c->return_error == EB_ErrorNone) {
                EbConfig *app_cfg = c->app_cfg;
                c->return_error   = app_verify_config(app_cfg, index);
                // set inj_frame_rate to q16 format
                if (c->return_error == EB_ErrorNone && app_cfg->injector == 1)
                    app_cfg->injector_frame_rate <<= 16;

                // Assuming no errors, add padding to width and height
                if (c->return_error == EB_ErrorNone) {
                    app_cfg->input_padded_width  = app_cfg->config.source_width;
                    app_cfg->input_padded_height = app_cfg->config.source_height;
                }

                const int32_t input_frame_count = compute_frames_to_be_encoded(app_cfg);
                const bool    n_specified       = app_cfg->frames_to_be_encoded != 0;

                // Assuming no errors, set the frames to be encoded to the number of frames in the input yuv
                if (c->return_error == EB_ErrorNone && !n_specified)
                    app_cfg->frames_to_be_encoded = input_frame_count - app_cfg->frames_to_be_skipped;

                // For pipe input it is fine if we have -1 here (we will update on end of stream)
                if (app_cfg->frames_to_be_encoded == -1 && app_cfg->input_file != stdin &&
                    !app_cfg->input_file_is_fifo) {
                    fprintf(app_cfg->error_log_file,
                            "Error instance %u: Input yuv does not contain enough frames \n",
                            index + 1);
                    c->return_error = EB_ErrorBadParameter;
                }
                if (input_frame_count != -1 && app_cfg->frames_to_be_skipped >= input_frame_count) {
                    fprintf(app_cfg->error_log_file,
                            "Error instance %u: FramesToBeSkipped is greater than or equal to the "
                            "number of frames detected\n",
                            index + 1);
                    c->return_error = EB_ErrorBadParameter;
                }
                // Force the injector latency mode, and injector frame rate when speed control is on
                if (c->return_error == EB_ErrorNone && app_cfg->speed_control_flag == 1)
                    app_cfg->injector = 1;
            }
            return_error = (EbErrorType)(return_error & c->return_error);
        }
    }

    bool has_cmd_notread = false;
    for (int i = 0; i < argc; ++i) {
        if (cmd_copy[i] && strcmp(TOKEN_READ_MARKER, cmd_copy[i])) {
            if (!has_cmd_notread)
                fprintf(stderr, "Unprocessed tokens: ");
            fprintf(stderr, "%s ", argv[i]);
            has_cmd_notread = true;
        }
    }
    if (has_cmd_notread) {
        fprintf(stderr, "\n\n");
        return_error = EB_ErrorBadParameter;
    }
    bool has_arg_notread = false;
    bool maybe_token     = false;
    for (int i = 0; i < argc; ++i) {
        if (arg_copy[i] && strcmp(TOKEN_READ_MARKER, arg_copy[i])) {
            if (!has_arg_notread)
                fprintf(stderr, "Unprocessed arguments: ");
            fprintf(stderr, "%s ", argv[i]);
            maybe_token |= !!strchr(arg_copy[i], '-');
            has_arg_notread = true;
        }
    }
    if (maybe_token) {
        fprintf(stderr, "\nMaybe missing spacing between tokens");
    }
    if (has_arg_notread) {
        fprintf(stderr, "\n\n");
        return_error = EB_ErrorBadParameter;
    }

    for (index = 0; index < num_channels; ++index) free(config_strings[index]);

    return return_error;
}<|MERGE_RESOLUTION|>--- conflicted
+++ resolved
@@ -200,14 +200,11 @@
 #define LUMINANCE_QP_BIAS_TOKEN "--luminance-qp-bias"
 #define LOSSLESS_TOKEN "--lossless"
 #define AVIF_TOKEN "--avif"
-<<<<<<< HEAD
 #if FTR_RTC_MODE
 #define RTC_TOKEN "--rtc"
 #endif
-=======
 #define QP_SCALE_COMPRESS_STRENGTH_TOKEN "--qp-scale-compress-strength"
 
->>>>>>> 5dc88ce0
 static EbErrorType validate_error(EbErrorType err, const char *token, const char *value) {
     switch (err) {
     case EB_ErrorNone: return EB_ErrorNone;
@@ -948,20 +945,13 @@
 
 ConfigDescription config_entry_variance_boost[] = {
     // Variance boost
-<<<<<<< HEAD
     {ENABLE_VARIANCE_BOOST_TOKEN, "Enable variance boost, default is 0 [0-1]"},
     {VARIANCE_BOOST_STRENGTH_TOKEN, "Variance boost strength, default is 2 [1-4]"},
     {VARIANCE_OCTILE_TOKEN, "Octile for variance boost, default is 6 [1-8]"},
     {VARIANCE_BOOST_CURVE_TOKEN, "Curve for variance boost, default is 0 [0-2]"},
-=======
-    {SINGLE_INPUT, ENABLE_VARIANCE_BOOST_TOKEN, "Enable variance boost, default is 0 [0-1]", set_cfg_generic_token},
-    {SINGLE_INPUT, VARIANCE_BOOST_STRENGTH_TOKEN, "Variance boost strength, default is 2 [1-4]", set_cfg_generic_token},
-    {SINGLE_INPUT, VARIANCE_OCTILE_TOKEN, "Octile for variance boost, default is 6 [1-8]", set_cfg_generic_token},
-    {SINGLE_INPUT, VARIANCE_BOOST_CURVE_TOKEN, "Curve for variance boost, default is 0 [0-2]", set_cfg_generic_token},
     // QP scale compress
-    {SINGLE_INPUT, QP_SCALE_COMPRESS_STRENGTH_TOKEN, "[PSY] QP scale compress strength, default is 1 [0-3]", set_cfg_generic_token},
->>>>>>> 5dc88ce0
-    // Termination
+    {QP_SCALE_COMPRESS_STRENGTH_TOKEN, "[PSY] QP scale compress strength, default is 1 [0-3]"},
+	// Termination
     {NULL, NULL}};
 
 ConfigEntry config_entry[] = {
@@ -1154,21 +1144,15 @@
     {LUMINANCE_QP_BIAS_TOKEN, "LuminanceQpBias", set_cfg_generic_token},
 
     // Lossless coding
-<<<<<<< HEAD
     {LOSSLESS_TOKEN, "Lossless", set_cfg_generic_token},
     {AVIF_TOKEN, "Avif", set_cfg_generic_token},
 #if FTR_RTC_MODE
     // Real-time Coding
     {RTC_TOKEN, "RealTime", set_cfg_generic_token},
 #endif
-=======
-    {SINGLE_INPUT, LOSSLESS_TOKEN, "Lossless", set_cfg_generic_token},
-    {SINGLE_INPUT, AVIF_TOKEN, "Avif", set_cfg_generic_token},
     // QP scale compression
-    {SINGLE_INPUT, QP_SCALE_COMPRESS_STRENGTH_TOKEN, "QpScaleCompressStrength", set_cfg_generic_token},
-
->>>>>>> 5dc88ce0
-    // Termination
+    {QP_SCALE_COMPRESS_STRENGTH_TOKEN, "QpScaleCompressStrength", set_cfg_generic_token},
+	// Termination
     {NULL, NULL, NULL}};
 
 /**********************************
