/*
* Copyright(c) 2022 Intel Corporation
*
* This source code is subject to the terms of the BSD 3-Clause Clear License and
* the Alliance for Open Media Patent License 1.0. If the BSD 3-Clause Clear License
* was not distributed with this source code in the LICENSE file, you can
* obtain it at https://www.aomedia.org/license. If the Alliance for Open
* Media Patent License 1.0 was not distributed with this source code in the
* PATENTS file, you can obtain it at https://www.aomedia.org/license/patent-license.
*/
// SUMMARY
//   Contains the encoder settings API functions

/**************************************
 * Includes
 **************************************/
#include <stdbool.h>
#include <stdlib.h>
#include <stdio.h>
#include <stdint.h>
#include "EbVersion.h"
#include "definitions.h"
#include "EbSvtAv1Enc.h"
#include "EbSvtAv1Metadata.h"
#include "enc_settings.h"

#include "svt_log.h"
#include "utility.h"

#ifdef _WIN32
#include <windows.h>
#else
#include <errno.h>
#include <pthread.h>
#include <unistd.h>
#endif

/******************************************
* Verify Settings
******************************************/
EbErrorType svt_av1_verify_settings(SequenceControlSet *scs) {
    EbErrorType               return_error   = EB_ErrorNone;
    EbSvtAv1EncConfiguration *config         = &scs->static_config;
    unsigned int              channel_number = config->channel_id;
    if (config->enc_mode > MAX_ENC_PRESET || config->enc_mode < -1) {
        SVT_ERROR("Instance %u: EncoderMode must be in the range of [-1-%d]\n", channel_number + 1, MAX_ENC_PRESET);
        return_error = EB_ErrorBadParameter;
    }
    if (scs->max_input_luma_width < 4) {
        SVT_ERROR("Instance %u: Source Width must be at least 4\n", channel_number + 1);
        return_error = EB_ErrorBadParameter;
    }
    if (scs->max_input_luma_height < 4) {
        SVT_ERROR("Instance %u: Source Height must be at least 4\n", channel_number + 1);
        return_error = EB_ErrorBadParameter;
    }
    if (config->pred_structure > RANDOM_ACCESS || config->pred_structure < LOW_DELAY) {
        SVT_ERROR("Instance %u: Pred Structure must be [%d (low delay) or %d (random access)]\n",
                  channel_number + 1,
                  LOW_DELAY,
                  RANDOM_ACCESS);
        return_error = EB_ErrorBadParameter;
    }
    if (config->pred_structure == LOW_DELAY && config->pass > 0) {
        SVT_ERROR("Instance %u: Multi-passes is not support with Low Delay mode \n", channel_number + 1);
        return_error = EB_ErrorBadParameter;
    }
    if (config->maximum_buffer_size_ms < 20 || config->maximum_buffer_size_ms > 10000) {
        SVT_ERROR("Instance %u: The maximum buffer size must be between [20, 10000]\n", channel_number + 1);
        return_error = EB_ErrorBadParameter;
    }

    if (config->starting_buffer_level_ms < 20 || config->starting_buffer_level_ms > 10000) {
        SVT_ERROR("Instance %u: The initial buffer size must be between [20, 10000] \n", channel_number + 1);
        return_error = EB_ErrorBadParameter;
    } else if (config->starting_buffer_level_ms >= config->maximum_buffer_size_ms) {
        SVT_WARN(
            "The initial buffer size must be less than maximum buffer size. Defaulting optimal "
            "buffer size to maximum buffer size - 1 (%u)\n",
            config->maximum_buffer_size_ms - 1);
        config->starting_buffer_level_ms = (config->maximum_buffer_size_ms - 1);
    }

    if (config->optimal_buffer_level_ms < 20 || config->optimal_buffer_level_ms > 10000) {
        SVT_ERROR("Instance %u: The optimal buffer size must be between [20, 10000]\n", channel_number + 1);
        return_error = EB_ErrorBadParameter;
    } else if (config->optimal_buffer_level_ms >= config->maximum_buffer_size_ms) {
        SVT_WARN(
            "The optimal buffer size must be less than maximum buffer size. Defaulting optimal "
            "buffer size to maximum buffer size - 1 (%u)\n",
            config->maximum_buffer_size_ms - 1);
        config->optimal_buffer_level_ms = (config->maximum_buffer_size_ms - 1);
    }

    if (config->over_shoot_pct > 100) {
        SVT_ERROR("Instance %u: The overshoot percentage must be between [0, 100] \n", channel_number + 1);
        return_error = EB_ErrorBadParameter;
    }

    if (config->mbr_over_shoot_pct > 100) {
        SVT_ERROR("Instance %u: The max bitrate overshoot percentage must be between [0, 100] \n", channel_number + 1);
        return_error = EB_ErrorBadParameter;
    }

    if (config->under_shoot_pct > 100) {
        SVT_ERROR("Instance %u: The undershoot percentage must be between [0, 100] \n", channel_number + 1);
        return_error = EB_ErrorBadParameter;
    }

    if (config->target_bit_rate > 100000000) {
        SVT_ERROR("Instance %u: The target bit rate must be between [0, 100000] kbps \n", channel_number + 1);
        return_error = EB_ErrorBadParameter;
    }
    if (config->max_bit_rate > 100000000) {
        SVT_ERROR("Instance %u: The maximum bit rate must be between [0, 100000] kbps \n", channel_number + 1);
        return_error = EB_ErrorBadParameter;
    }
    if (config->vbr_max_section_pct > 10000) {
        SVT_ERROR("Instance %u: The max section percentage must be between [0, 10000] \n", channel_number + 1);
        return_error = EB_ErrorBadParameter;
    }

    if (config->vbr_min_section_pct > 100) {
        SVT_ERROR("Instance %u: The min section percentage must be between [0, 100] \n", channel_number + 1);
        return_error = EB_ErrorBadParameter;
    }
    if (config->gop_constraint_rc &&
        ((config->rate_control_mode != SVT_AV1_RC_MODE_VBR) || config->intra_period_length < 119)) {
        SVT_ERROR(
            "Instance %u: Gop constraint rc is only supported with VBR mode when Gop size is "
            "greater than 119 \n",
            channel_number + 1);
        return_error = EB_ErrorBadParameter;
    }
    if (config->gop_constraint_rc)
        SVT_WARN(
            "Instance %u: The GoP constraint RC mode is a work-in-progress project, and is only "
            "available for demos, experimentation, and further development uses and should not be "
            "used for benchmarking until fully implemented.\n",
            channel_number + 1);

    if (config->force_key_frames &&
        (config->rate_control_mode == SVT_AV1_RC_MODE_CBR || config->pred_structure != RANDOM_ACCESS)) {
        SVT_WARN(
            "Instance %u: Force key frames is now supported for lowdelay but the force_key_frames flag"
            " does not need to be set be on. Please follow the app samples shown by the FTR_KF_ON_FLY_SAMPLE"
            " macro on how to use it. force_key_frames will now be set to 0 \n",
            channel_number + 1);
        config->force_key_frames = 0;
    }
    if (config->force_key_frames && config->rate_control_mode == SVT_AV1_RC_MODE_VBR) {
        SVT_ERROR("Instance %u: Force key frames is not supported for VBR mode \n", channel_number + 1);
        return_error = EB_ErrorBadParameter;
    }
    if (config->rate_control_mode != SVT_AV1_RC_MODE_CQP_OR_CRF && (config->max_bit_rate != 0)) {
        SVT_ERROR("Instance %u: Max Bitrate only supported with CRF mode\n", channel_number + 1);
        return_error = EB_ErrorBadParameter;
    }
    if (config->rate_control_mode == SVT_AV1_RC_MODE_CBR && config->pred_structure == RANDOM_ACCESS) {
        SVT_ERROR("CBR Rate control is currently not supported for RANDOM_ACCESS, use VBR mode\n");
        return_error = EB_ErrorBadParameter;
    }
    if (config->rate_control_mode == SVT_AV1_RC_MODE_VBR && config->pred_structure == LOW_DELAY) {
        SVT_ERROR("VBR Rate control is currently not supported for LOW_DELAY, use CBR mode\n");
        return_error = EB_ErrorBadParameter;
    }
    if (config->rate_control_mode == SVT_AV1_RC_MODE_CQP_OR_CRF && config->target_bit_rate != DEFAULT_TBR) {
        SVT_ERROR("Instance %u: Target Bitrate only supported when --rc is  1/2 (VBR/CBR). Current --rc: %d\n",
                  channel_number + 1,
                  config->rate_control_mode);
        return_error = EB_ErrorBadParameter;
    }

    if (scs->max_input_luma_width > 16384) {
        SVT_ERROR("Instance %u: Source Width must be less than or equal to 16384\n", channel_number + 1);
        return_error = EB_ErrorBadParameter;
    }

    if (scs->max_input_luma_height > 8704) {
        SVT_ERROR("Instance %u: Source Height must be less than or equal to 8704)\n", channel_number + 1);
        return_error = EB_ErrorBadParameter;
    }

    if (scs->seq_header.max_frame_width < 4) {
        SVT_ERROR("Instance %u: Forced Max Width must be at least 4\n", channel_number + 1);
        return_error = EB_ErrorBadParameter;
    }
    if (scs->seq_header.max_frame_height < 4) {
        SVT_ERROR("Instance %u: Forced Max Height must be at least 4\n", channel_number + 1);
        return_error = EB_ErrorBadParameter;
    }
    if (scs->seq_header.max_frame_width > 16384) {
        SVT_ERROR("Instance %u: Forced Max Width must be less than or equal to 16384\n", channel_number + 1);
        return_error = EB_ErrorBadParameter;
    }
    if (scs->seq_header.max_frame_height > 8704) {
        SVT_ERROR("Instance %u: Forced Max Height must be less than or equal to 8704)\n", channel_number + 1);
        return_error = EB_ErrorBadParameter;
    }

    // This is not an AV1 spec limitation, but an implementation limitation in the encoder
    // This check will stay in place until restoration filtering can handle these dimensions
    if ((scs->max_input_luma_width >= 4 && scs->max_input_luma_width < 64) ||
        (scs->max_input_luma_height >= 4 && scs->max_input_luma_height < 64)) {
        if (config->enable_adaptive_quantization != 0) {
            SVT_WARN("Instance %u: AQ mode %i is unsupported with source dimensions (%i / %i), setting AQ mode to 0\n",
                     channel_number + 1,
                     config->enable_adaptive_quantization,
                     scs->max_input_luma_width,
                     scs->max_input_luma_height);
            config->enable_adaptive_quantization = 0;
        }
        if (config->enable_restoration_filtering != 0) {
            SVT_WARN(
                "Instance %u: Restoration Filtering is unsupported with source dimensions (%i / %i), disabling "
                "Restoration Filtering\n",
                channel_number + 1,
                scs->max_input_luma_width,
                scs->max_input_luma_height);
            config->enable_restoration_filtering = 0;
        }
        config->enable_tpl_la = 0;
    }

    if ((scs->max_input_luma_width > scs->seq_header.max_frame_width) ||
        (scs->max_input_luma_height > scs->seq_header.max_frame_height)) {
        SVT_ERROR(
            "Error instance %u: Source Width/Height must be less than or equal to Forced Max "
            "Width/Height\n",
            channel_number + 1);
        return_error = EB_ErrorBadParameter;
    }

    if (config->level != 0 && (config->level < 20 || config->level > 73)) {
        SVT_ERROR("Instance %u: Level must be in the range of [2.0-7.3]\n", channel_number + 1);
        return_error = EB_ErrorBadParameter;
    }

    if ((config->enable_adaptive_quantization || config->variance_boost_strength) &&
        config->extended_crf_qindex_offset > (7 * 4)) {
        SVT_ERROR("Instance %u: %s must be [0 - %d]\n", channel_number + 1, "CRF", 70);
        return_error = EB_ErrorBadParameter;
    }
    if (config->qp > MAX_QP_VALUE) {
        SVT_ERROR("Instance %u: %s must be [0 - %d]\n",
                  channel_number + 1,
                  config->enable_adaptive_quantization ? "CRF" : "QP",
                  MAX_QP_VALUE);
        return_error = EB_ErrorBadParameter;
    }
    if (config->hierarchical_levels > 5) {
        SVT_ERROR("Instance %u: Hierarchical Levels supported [0-5]\n", channel_number + 1);
        return_error = EB_ErrorBadParameter;
    }
    if ((config->intra_period_length < -2 || config->intra_period_length > 2 * ((1 << 30) - 1)) &&
        config->rate_control_mode == SVT_AV1_RC_MODE_CQP_OR_CRF) {
        SVT_ERROR("Instance %u: The intra period must be [-2, 2^31-2]  \n", channel_number + 1);
        return_error = EB_ErrorBadParameter;
    }
    if ((config->intra_period_length < 0) && config->rate_control_mode == SVT_AV1_RC_MODE_VBR) {
        SVT_ERROR("Instance %u: The intra period must be > 0 for RateControlMode %d \n",
                  channel_number + 1,
                  config->rate_control_mode);
        return_error = EB_ErrorBadParameter;
    }

    if (config->intra_refresh_type > 2 || config->intra_refresh_type < 1) {
        SVT_ERROR("Instance %u: Invalid intra Refresh Type [1-2]\n", channel_number + 1);
        return_error = EB_ErrorBadParameter;
    }

    if (config->enable_dlf_flag > 2) {
        SVT_ERROR("Instance %u: Invalid LoopFilterEnable. LoopFilterEnable must be [0 - 2]\n", channel_number + 1);
        return_error = EB_ErrorBadParameter;
    }

    if (config->rate_control_mode > SVT_AV1_RC_MODE_CBR &&
        (config->pass == ENC_FIRST_PASS || config->rc_stats_buffer.buf)) {
        SVT_ERROR("Instance %u: Only rate control mode 0~2 are supported for 2-pass \n", channel_number + 1);
        return_error = EB_ErrorBadParameter;
    }
    // Stats file is checked by the app in handle_stats_file, but must be re-checked here since ffmpeg calls
    // the library but not the app
    if (config->rate_control_mode == SVT_AV1_RC_MODE_VBR && config->pass == ENC_SECOND_PASS) {
        if (!config->rc_stats_buffer.buf) {
            SVT_ERROR("Instance %u: RC stats buffer not available \n", channel_number + 1);
            return_error = EB_ErrorBadParameter;
        } else if (config->rc_stats_buffer.sz == 0) {
            SVT_ERROR("Instance %u: RC stats buffer size is 0 \n", channel_number + 1);
            return_error = EB_ErrorBadParameter;
        }
    }
    if (config->profile > 2) {
        SVT_ERROR("Instance %u: The maximum allowed profile value is 2 \n", channel_number + 1);
        return_error = EB_ErrorBadParameter;
    }

    // Check if the current input video is conformant with the Level constraint
    if (scs->frame_rate > (240 << 16)) {
        SVT_ERROR("Instance %u: The maximum allowed frame rate is 240 fps\n", channel_number + 1);
        return_error = EB_ErrorBadParameter;
    }
    // Check that the frame_rate is non-zero
    if (!scs->frame_rate) {
        SVT_ERROR("Instance %u: The frame rate should be greater than 0 fps \n", channel_number + 1);
        return_error = EB_ErrorBadParameter;
    }
    if (scs->static_config.frame_rate_numerator == 0 || scs->static_config.frame_rate_denominator == 0) {
        SVT_ERROR(
            "Instance %u: The frame_rate_numerator and frame_rate_denominator must be greater than "
            "0\n",
            channel_number + 1);
        return_error = EB_ErrorBadParameter;
    }

    if (config->recode_loop > 4) {
        SVT_ERROR("Instance %u: The recode_loop must be [0 - 4] \n", channel_number + 1);
        return_error = EB_ErrorBadParameter;
    }
    if (config->rate_control_mode > SVT_AV1_RC_MODE_CBR) {
        SVT_ERROR("Instance %u: The rate control mode must be [0 - 2] \n", channel_number + 1);
        return_error = EB_ErrorBadParameter;
    }
    if (config->look_ahead_distance > MAX_LAD && config->look_ahead_distance != (uint32_t)~0) {
        SVT_ERROR("Instance %u: The lookahead distance must be [0 - %d] \n", channel_number + 1, MAX_LAD);

        return_error = EB_ErrorBadParameter;
    }
    if ((unsigned)config->tile_rows > 6 || (unsigned)config->tile_columns > 6) {
        SVT_ERROR("Instance %u: Log2Tile rows/cols must be [0 - 6] \n", channel_number + 1);
        return_error = EB_ErrorBadParameter;
    }
    if ((1u << config->tile_rows) * (1u << config->tile_columns) > 128 || config->tile_columns > 4) {
        SVT_ERROR("Instance %u: MaxTiles is 128 and MaxTileCols is 16 (Annex A.3) \n", channel_number + 1);
        return_error = EB_ErrorBadParameter;
    }
    if (config->max_qp_allowed > MAX_QP_VALUE) {
        SVT_ERROR("Instance %u: MaxQpAllowed must be [0 - %d]\n", channel_number + 1, MAX_QP_VALUE);
        return_error = EB_ErrorBadParameter;
    } else if (config->min_qp_allowed > MAX_QP_VALUE) {
        SVT_ERROR("Instance %u: MinQpAllowed must be [0 - %d]\n", channel_number + 1, MAX_QP_VALUE);
        return_error = EB_ErrorBadParameter;
    } else if (config->min_qp_allowed > config->max_qp_allowed) {
        SVT_ERROR("Instance %u:  MinQpAllowed must be smaller than or equal to MaxQpAllowed\n", channel_number + 1);
        return_error = EB_ErrorBadParameter;
    }
    if (config->use_fixed_qindex_offsets > 2) {
        SVT_ERROR("Instance %u: The use_fixed_qindex_offsets must be [0 - 2] \n", channel_number + 1);
        return_error = EB_ErrorBadParameter;
    }

    if (config->key_frame_qindex_offset < -64 || config->key_frame_qindex_offset > 63) {
        SVT_ERROR(
            "Instance %u : Invalid key_frame_qindex_offset. key_frame_qindex_offset must be [-64 - "
            "63]\n",
            channel_number + 1);
        return_error = EB_ErrorBadParameter;
    }

    for (uint8_t i = 0; i < config->hierarchical_levels + 1; ++i) {
        if (config->qindex_offsets[i] < -64 || config->qindex_offsets[i] > 63) {
            SVT_ERROR("Instance %u : Invalid qindex_offsets. qindex_offsets must be [-64 - 63]\n", channel_number + 1);
            return_error = EB_ErrorBadParameter;
        }
    }
    if (config->key_frame_chroma_qindex_offset < -64 || config->key_frame_chroma_qindex_offset > 63) {
        SVT_ERROR(
            "Instance %u : Invalid key_frame_chroma_qindex_offset. key_frame_chroma_qindex_offset "
            "must be [-64 - 63]\n",
            channel_number + 1);
        return_error = EB_ErrorBadParameter;
    }
    if (config->luma_y_dc_qindex_offset < -64 || config->luma_y_dc_qindex_offset > 63) {
        SVT_ERROR(
            "Instance %u : Invalid luma_y_dc_qindex_offset. luma_y_dc_qindex_offset "
            "must be [-64 - 63]\n",
            channel_number + 1);
        return_error = EB_ErrorBadParameter;
    }
    if (config->chroma_u_dc_qindex_offset < -64 || config->chroma_u_dc_qindex_offset > 63) {
        SVT_ERROR(
            "Instance %u : Invalid chroma_u_dc_qindex_offset. chroma_u_dc_qindex_offset "
            "must be [-64 - 63]\n",
            channel_number + 1);
        return_error = EB_ErrorBadParameter;
    }
    if (config->chroma_u_ac_qindex_offset < -64 || config->chroma_u_ac_qindex_offset > 63) {
        SVT_ERROR(
            "Instance %u : Invalid chroma_u_ac_qindex_offset. chroma_u_ac_qindex_offset "
            "must be [-64 - 63]\n",
            channel_number + 1);
        return_error = EB_ErrorBadParameter;
    }
    if (config->chroma_v_dc_qindex_offset < -64 || config->chroma_v_dc_qindex_offset > 63) {
        SVT_ERROR(
            "Instance %u : Invalid chroma_v_dc_qindex_offset. chroma_v_dc_qindex_offset "
            "must be [-64 - 63]\n",
            channel_number + 1);
        return_error = EB_ErrorBadParameter;
    }
    if (config->chroma_v_ac_qindex_offset < -64 || config->chroma_v_ac_qindex_offset > 63) {
        SVT_ERROR(
            "Instance %u : Invalid chroma_v_ac_qindex_offset. chroma_v_ac_qindex_offset "
            "must be [-64 - 63]\n",
            channel_number + 1);
        return_error = EB_ErrorBadParameter;
    }

    for (uint8_t i = 0; i < config->hierarchical_levels + 1; ++i) {
        if (config->chroma_qindex_offsets[i] < -64 || config->chroma_qindex_offsets[i] > 63) {
            SVT_ERROR(
                "Instance %u : Invalid chroma_qindex_offsets. chroma_qindex_offsets must be [-64 - "
                "63]\n",
                channel_number + 1);
            return_error = EB_ErrorBadParameter;
        }
    }
    if (config->startup_qp_offset < -63 || config->startup_qp_offset > 63) {
        SVT_ERROR(
            "Instance %u : Invalid startup_qp_offset. startup_qp_offset must be [-63 - "
            "63]\n",
            channel_number + 1);
        return_error = EB_ErrorBadParameter;
    }
    if (config->stat_report == 1) {
        SVT_WARN("Instances %u: Enabling StatReport can decrease encoding speed\n", channel_number + 1);
    }

    if (config->stat_report > 1) {
        SVT_ERROR("Instance %u : Invalid StatReport. StatReport must be [0 - 1]\n", channel_number + 1);
        return_error = EB_ErrorBadParameter;
    }
    if (config->screen_content_mode > 2) {
        SVT_ERROR("Instance %u : Invalid screen_content_mode. screen_content_mode must be [0 - 2]\n",
                  channel_number + 1);
        return_error = EB_ErrorBadParameter;
    }

    if (scs->static_config.enable_adaptive_quantization > 2) {
        SVT_ERROR(
            "Instance %u : Invalid enable_adaptive_quantization. enable_adaptive_quantization must "
            "be [0-2]\n",
            channel_number + 1);
        return_error = EB_ErrorBadParameter;
    }

    if ((config->encoder_bit_depth != 8) && (config->encoder_bit_depth != 10)) {
        SVT_ERROR("Instance %u: Encoder Bit Depth shall be only 8 or 10 \n", channel_number + 1);
        return_error = EB_ErrorBadParameter;
    }
    // Check if the EncoderBitDepth is conformant with the Profile constraint
    if ((config->profile == 0 || config->profile == 1) && config->encoder_bit_depth > 10) {
        SVT_ERROR("Instance %u: The encoder bit depth shall be equal to 8 or 10 for Main/High Profile\n",
                  channel_number + 1);
        return_error = EB_ErrorBadParameter;
    }

    if (config->encoder_color_format != EB_YUV420) {
        SVT_ERROR("Instance %u: Only support 420 now \n", channel_number + 1);
        return_error = EB_ErrorBadParameter;
    }

    if (config->profile == 0 && config->encoder_color_format > EB_YUV420) {
        SVT_ERROR("Instance %u: Non 420 color format requires profile 1 or 2\n", channel_number + 1);
        return_error = EB_ErrorBadParameter;
    }

    if (config->profile == 1 && config->encoder_color_format != EB_YUV444) {
        SVT_ERROR("Instance %u: Profile 1 requires 4:4:4 color format\n", channel_number + 1);
        return_error = EB_ErrorBadParameter;
    }

    if (config->profile == 2 && config->encoder_bit_depth <= 10 && config->encoder_color_format != EB_YUV422) {
        SVT_ERROR("Instance %u: Profile 2 bit-depth < 10 requires 4:2:2 color format\n", channel_number + 1);
        return_error = EB_ErrorBadParameter;
    }

    if (config->use_cpu_flags & EB_CPU_FLAGS_INVALID) {
#ifdef ARCH_AARCH64
        SVT_ERROR(
            "Instance %u: param '--asm' have invalid value.\n"
            "Value should be [0 - 6] or [c, neon, crc32, neon_dotprod, neon_i8mm, sve, sve2, max]\n",
            channel_number + 1);
#else
        SVT_ERROR(
            "Instance %u: param '--asm' have invalid value.\n"
            "Value should be [0 - 11] or [c, mmx, sse, sse2, sse3, ssse3, sse4_1, sse4_2, avx, "
            "avx2, avx512, avx512icl, max]\n",
            channel_number + 1);
#endif
        return_error = EB_ErrorBadParameter;
    }

    if (config->target_socket != -1 && config->target_socket != 0 && config->target_socket != 1) {
        SVT_ERROR("Instance %u: Invalid target_socket. target_socket must be [-1 - 1] \n", channel_number + 1);
        return_error = EB_ErrorBadParameter;
    }

    // HBD mode decision
    if (scs->enable_hbd_mode_decision < (int8_t)(-1) || scs->enable_hbd_mode_decision > 2) {
        SVT_ERROR("Instance %u: Invalid HBD mode decision flag [-1 - 2], your input: %d\n",
                  channel_number + 1,
                  scs->enable_hbd_mode_decision);
        return_error = EB_ErrorBadParameter;
    }

    // CDEF
    if (config->cdef_level > 4 || config->cdef_level < -1) {
        SVT_ERROR("Instance %u: Invalid CDEF level [0 - 4, -1 for auto], your input: %d\n",
                  channel_number + 1,
                  config->cdef_level);
        return_error = EB_ErrorBadParameter;
    }

    // Restoration Filtering
    if (config->enable_restoration_filtering != 0 && config->enable_restoration_filtering != 1 &&
        config->enable_restoration_filtering != -1) {
        SVT_ERROR("Instance %u: Invalid restoration flag [0 - 1, -1 for auto], your input: %d\n",
                  channel_number + 1,
                  config->enable_restoration_filtering);
        return_error = EB_ErrorBadParameter;
    }

    if (config->enable_mfmv != 0 && config->enable_mfmv != 1 && config->enable_mfmv != -1) {
        SVT_ERROR(
            "Instance %u: Invalid motion field motion vector flag [0/1 or -1 for auto], your "
            "input: %d\n",
            channel_number + 1,
            config->enable_mfmv);
        return_error = EB_ErrorBadParameter;
    }
    if (config->fast_decode > 2) {
        SVT_ERROR(
            "Instance %u: Invalid fast decode flag [0 - 2, 0 for no decoder-targeted optimization], your "
            "input: %d\n",
            channel_number + 1,
            config->fast_decode);
        return_error = EB_ErrorBadParameter;
    }
    if (config->tune > 2) {
        SVT_ERROR(
            "Instance %u: Invalid tune flag [0 - 2, 0 for VQ, 1 for PSNR and 2 for SSIM], your "
            "input: %d\n",
            channel_number + 1,
            config->tune);
        return_error = EB_ErrorBadParameter;
    }
    if (config->tune == 2) {
        if (config->rate_control_mode != 0 || config->pred_structure != RANDOM_ACCESS) {
            SVT_ERROR("Instance %u: tune SSIM only supports CRF rate control mode currently\n",
                      channel_number + 1,
                      config->tune);
            return_error = EB_ErrorBadParameter;
        } else {
            SVT_WARN(
                "Instance %u: tune ssim (2) is supported for testing and debugging purposes."
                "This configuration should not be used for any benchmarking analysis at this stage\n",
                channel_number + 1);
        }
    }

    if (config->superres_mode > SUPERRES_AUTO) {
        SVT_ERROR("Instance %u: invalid superres-mode %d, should be in the range [%d - %d]\n",
                  channel_number + 1,
                  config->superres_mode,
                  SUPERRES_NONE,
                  SUPERRES_AUTO);
        return_error = EB_ErrorBadParameter;
    }
    if (config->superres_mode > 0 && ((config->rc_stats_buffer.sz || config->pass == ENC_FIRST_PASS))) {
        SVT_ERROR("Instance %u: superres is not supported for 2-pass\n", channel_number + 1);
        return_error = EB_ErrorBadParameter;
    }

    if (config->superres_qthres > MAX_QP_VALUE) {
        SVT_ERROR("Instance %u: invalid superres-qthres %d, should be in the range [%d - %d] \n",
                  channel_number + 1,
                  config->superres_qthres,
                  MIN_QP_VALUE,
                  MAX_QP_VALUE);
        return_error = EB_ErrorBadParameter;
    }

    if (config->superres_kf_qthres > MAX_QP_VALUE) {
        SVT_ERROR("Instance %u: invalid superres-kf-qthres %d, should be in the range [%d - %d] \n",
                  channel_number + 1,
                  config->superres_kf_qthres,
                  MIN_QP_VALUE,
                  MAX_QP_VALUE);
        return_error = EB_ErrorBadParameter;
    }

    if (config->superres_kf_denom < MIN_SUPERRES_DENOM || config->superres_kf_denom > MAX_SUPERRES_DENOM) {
        SVT_ERROR("Instance %u: invalid superres-kf-denom %d, should be in the range [%d - %d] \n",
                  channel_number + 1,
                  config->superres_kf_denom,
                  MIN_SUPERRES_DENOM,
                  MAX_SUPERRES_DENOM);
        return_error = EB_ErrorBadParameter;
    }

    if (config->superres_denom < MIN_SUPERRES_DENOM || config->superres_denom > MAX_SUPERRES_DENOM) {
        SVT_ERROR("Instance %u: invalid superres-denom %d, should be in the range [%d - %d] \n",
                  channel_number + 1,
                  config->superres_denom,
                  MIN_SUPERRES_DENOM,
                  MAX_SUPERRES_DENOM);
        return_error = EB_ErrorBadParameter;
    }

    if (config->resize_mode > RESIZE_RANDOM_ACCESS) {
        SVT_LOG("Error instance %u: invalid resize-mode %d, should be in the range [%d - %d]\n",
                channel_number + 1,
                config->resize_mode,
                RESIZE_NONE,
                RESIZE_RANDOM_ACCESS);
        return_error = EB_ErrorBadParameter;
    }

    if (config->resize_kf_denom < MIN_RESIZE_DENOM || config->resize_kf_denom > MAX_RESIZE_DENOM) {
        SVT_LOG("Error instance %u: invalid resize-kf-denom %d, should be in the range [%d - %d] \n",
                channel_number + 1,
                config->resize_kf_denom,
                MIN_RESIZE_DENOM,
                MAX_RESIZE_DENOM);
        return_error = EB_ErrorBadParameter;
    }

    if (config->resize_denom < MIN_RESIZE_DENOM || config->resize_denom > MAX_RESIZE_DENOM) {
        SVT_LOG("Error instance %u: invalid resize-denom %d, should be in the range [%d - %d] \n",
                channel_number + 1,
                config->resize_denom,
                MIN_RESIZE_DENOM,
                MAX_RESIZE_DENOM);
        return_error = EB_ErrorBadParameter;
    }

    if (config->matrix_coefficients == 0 && config->encoder_color_format != EB_YUV444) {
        SVT_ERROR(
            "Instance %u: Identity matrix (matrix_coefficient = 0) may be used only with 4:4:4 "
            "color format.\n",
            channel_number + 1);
        return_error = EB_ErrorBadParameter;
    }
    if (config->hierarchical_levels < 2 || config->hierarchical_levels > 5) {
        SVT_ERROR("Instance %u: Only hierarchical levels 2-5 is currently supported.\n", channel_number + 1);
        return_error = EB_ErrorBadParameter;
    }

    if (config->rate_control_mode == SVT_AV1_RC_MODE_VBR && config->intra_period_length == -1) {
        SVT_ERROR(
            "Instance %u: keyint = -1 is not supported for modes other than CRF rate control "
            "encoding modes.\n",
            channel_number + 1);
        return_error = EB_ErrorBadParameter;
    }
    // Block the use of M4 or lower for resolutions higher than 4K, unless still-image coding is used (due to memory constraints)
    if (!scs->static_config.avif &&
        (uint64_t)(scs->max_input_luma_width * scs->max_input_luma_height) > INPUT_SIZE_4K_TH &&
        config->enc_mode <= ENC_M4) {
        SVT_ERROR("Instance %u: 8k+ resolution support is limited to M5 and faster presets.\n", channel_number + 1);
        return_error = EB_ErrorBadParameter;
    }
    if (config->pass > 0 && scs->static_config.enable_overlays) {
        SVT_ERROR(
            "Instance %u: The overlay frames feature is currently not supported with multi-pass "
            "encoding\n",
            channel_number + 1);
        return_error = EB_ErrorBadParameter;
    }
    int pass = config->pass;

    if (pass < 0 || pass > 2) {
        SVT_ERROR(
            "Instance %u: %d pass encode is not supported. --pass has a range of [0-2]\n", channel_number + 1, pass);
        return_error = EB_ErrorBadParameter;
    }

    if (config->intra_refresh_type != 2 && pass > 0) {
        SVT_ERROR("Instance %u: Multi-pass encode only supports closed-gop configurations.\n", channel_number + 1);
        return_error = EB_ErrorBadParameter;
    }
    if (config->pass > 1 && config->rate_control_mode == SVT_AV1_RC_MODE_CQP_OR_CRF) {
        SVT_ERROR("Instance %u: CRF does not support Multi-pass. Use single pass\n", channel_number + 1);
        return_error = EB_ErrorBadParameter;
    }

    if (config->enable_adaptive_quantization == 0 && config->rate_control_mode) {
        SVT_ERROR("Instance %u: Adaptive quantization can not be turned OFF when RC ON\n", channel_number + 1);
        return_error = EB_ErrorBadParameter;
    }

    if (config->sframe_dist < 0) {
        SVT_ERROR("Error instance %u: switch frame interval must be >= 0\n", channel_number + 1);
        return_error = EB_ErrorBadParameter;
    }
    if (config->sframe_dist > 0 && config->hierarchical_levels == 0) {
        SVT_ERROR("Error instance %u: switch frame feature does not support flat IPPP\n", channel_number + 1);
        return_error = EB_ErrorBadParameter;
    }
    if (config->sframe_dist > 0 && config->sframe_mode != SFRAME_STRICT_BASE &&
#if FTR_SFRAME_FLEX
        config->sframe_mode != SFRAME_NEAREST_BASE && config->sframe_mode != SFRAME_FLEXIBLE_BASE) {
        SVT_ERROR("Error instance %u: invalid switch frame mode %d, should be in the range [%d - %d]\n",
                  channel_number + 1,
                  config->sframe_mode,
                  SFRAME_STRICT_BASE,
                  SFRAME_FLEXIBLE_BASE);
#else
        config->sframe_mode != SFRAME_NEAREST_BASE) {
        SVT_ERROR("Error instance %u: invalid switch frame mode %d, should be in the range [%d - %d]\n",
                  channel_number + 1,
                  config->sframe_mode,
                  SFRAME_STRICT_BASE,
                  SFRAME_NEAREST_BASE);
#endif // FTR_SFRAME_FLEX
        return_error = EB_ErrorBadParameter;
    }
#if FTR_SFRAME_POSI
    if (config->sframe_posi.sframe_posis && config->sframe_mode != SFRAME_FLEXIBLE_BASE) {
        SVT_ERROR("Error instance %u: S-Frame positions are only supported in S-Frame Flexible ARF mode\n",
                  channel_number + 1);
        return_error = EB_ErrorBadParameter;
    }
#endif // FTR_SFRAME_POSI
#if FTR_SFRAME_QP
    if (config->sframe_posi.sframe_qp_num && config->rate_control_mode != SVT_AV1_RC_MODE_CQP_OR_CRF) {
        SVT_ERROR("Instance %u: S-Frame QP feature only supports CRF/CQP rate control mode\n", channel_number + 1);
        return_error = EB_ErrorBadParameter;
    }
    if ((config->sframe_posi.sframe_qps && config->sframe_posi.sframe_qp_offsets) ||
        (config->sframe_qp > 0 && config->sframe_qp_offset != 0)) {
        SVT_ERROR("Instance %u: S-Frame QP feature cannot support QP value and QP offset at same time\n",
                  channel_number + 1);
        return_error = EB_ErrorBadParameter;
    }
#endif // FTR_SFRAME_QP

    /* Warnings about the use of features that are incomplete */
    if (config->enable_adaptive_quantization == 1) {
        SVT_WARN(
            "Instance %u: The adaptive quantization mode using segmentation is at a support level "
            "only to be available for demos, experimentation, and further development uses and "
            "should not be used for benchmarking until fully implemented.\n",
            channel_number + 1);
    }

    // color description
    if (config->color_primaries == 0 || config->color_primaries == 3 ||
        (config->color_primaries >= 13 && config->color_primaries <= 21) || config->color_primaries > 22) {
        SVT_WARN(
            "Instance %u: value %u for color_primaries is reserved and not recommended for "
            "usage.\n",
            channel_number + 1,
            config->color_primaries);
    }
    if (config->transfer_characteristics == 0 || config->transfer_characteristics == 3 ||
        config->transfer_characteristics > 18) {
        SVT_WARN(
            "Instance %u: value %u for transfer_characteristics is reserved and not recommended "
            "for usage.\n",
            channel_number + 1,
            config->transfer_characteristics);
    }

    if (config->matrix_coefficients == 3 || config->matrix_coefficients > 14) {
        SVT_WARN(
            "Instance %u: value %u for matrix_coefficients is reserved and not recommended for "
            "usage.\n",
            channel_number + 1,
            config->matrix_coefficients);
    }

    if (config->chroma_sample_position < EB_CSP_UNKNOWN || config->chroma_sample_position > EB_CSP_COLOCATED) {
        if (config->chroma_sample_position != EB_CSP_RESERVED) {
            SVT_ERROR("Instance %u: chroma sample position %d is unknown.\n",
                      channel_number + 1,
                      config->chroma_sample_position);
            return_error = EB_ErrorBadParameter;
        } else {
            SVT_WARN(
                "Instance %u: value %d for chroma_sample_position is reserved "
                "and not recommended for usage.\n",
                channel_number + 1,
                config->chroma_sample_position);
        }
    }

    if (config->film_grain_denoise_strength > 0 && config->enc_mode > 6) {
        SVT_WARN(
            "Instance %u: It is recommended to not use Film Grain for presets greater than 6 as it "
            "produces a significant compute overhead. This combination should only be used for "
            "debug purposes.\n",
            channel_number + 1);
    }

    if (config->film_grain_denoise_strength > 50) {
        SVT_ERROR(
            "Instance %u: Film grain denoise strength is only supported for values between "
            "[0,50]\n",
            channel_number + 1);
        return_error = EB_ErrorBadParameter;
    }

    if (config->film_grain_denoise_apply != 0 && config->film_grain_denoise_apply != 1) {
        SVT_ERROR("Instance %u: The film grain denoise apply signal can only have a value of 0 or 1\n",
                  channel_number + 1);
        return_error = EB_ErrorBadParameter;
    }

    // Limit 8K & 16K support
    if ((uint64_t)(scs->max_input_luma_width * scs->max_input_luma_height) > INPUT_SIZE_4K_TH) {
        SVT_WARN(
            "Instance %u: 8K and higher resolution support is currently a work-in-progress "
            "project, and is only available for demos, experimentation, and further development "
            "uses and should not be used for benchmarking until fully implemented.\n",
            channel_number + 1);
    }

    if (config->pred_structure == LOW_DELAY) {
        if (config->tune == 0) {
            SVT_WARN("Instance %u: Tune 0 is not applicable for low-delay, tune will be forced to 1.\n",
                     channel_number + 1);
            config->tune = 1;
        }

        if (config->superres_mode != 0) {
            SVT_ERROR("Instance %u: Superres is not supported for low-delay.\n", channel_number + 1);
            return_error = EB_ErrorBadParameter;
        }

        if (config->enable_overlays) {
            SVT_ERROR("Instance %u: Overlay is not supported for low-delay.\n", channel_number + 1);
            return_error = EB_ErrorBadParameter;
        }
    }

    if (scs->static_config.scene_change_detection) {
        scs->static_config.scene_change_detection = 0;
        SVT_WARN(
            "SVT-AV1 has an integrated mode decision mechanism to handle scene changes and will "
            "not insert a key frame at scene changes\n");
    }
    if ((config->tile_columns > 0 || config->tile_rows > 0)) {
        SVT_WARN(
            "If you are using tiles with the intent of increasing the decoder speed, please also "
            "consider using --fast-decode 1 or 2, especially if the intended decoder is running with "
            "limited multi-threading capabilities.\n");
    }
    if (config->tune == 0 && config->fast_decode > 0) {
        SVT_WARN(
            "--fast - decode has been developed and optimized with --tune 1. "
            "Please use it with caution when encoding with --tune 0. You can also consider using "
            "--tile-columns 1 if you are targeting a high quality encode and a multi-core "
            "high-performance decoder HW\n");
    }
    if (config->enable_qm && config->min_qm_level > config->max_qm_level) {
        SVT_ERROR("Instance %u:  Min quant matrix level must not greater than max quant matrix level\n",
                  channel_number + 1);
        return_error = EB_ErrorBadParameter;
    }
    if (config->enable_qm && config->min_chroma_qm_level > config->max_chroma_qm_level) {
        SVT_ERROR("Instance %u:  Min chroma quant matrix level must not greater than max chroma quant matrix level\n",
                  channel_number + 1);
        return_error = EB_ErrorBadParameter;
    }
    if (config->startup_mg_size != 0 && config->startup_mg_size != 2 && config->startup_mg_size != 3 &&
        config->startup_mg_size != 4) {
        SVT_ERROR("Instance %u: Startup MG size supported [0, 2, 3, 4]\n", channel_number + 1);
        return_error = EB_ErrorBadParameter;
    }
    if (config->startup_mg_size > config->hierarchical_levels) {
        SVT_ERROR("Instance %u: Startup MG size must less than or equal to hierarchical levels\n", channel_number + 1);
        return_error = EB_ErrorBadParameter;
    }
    if (config->startup_mg_size != 0 && config->rate_control_mode != SVT_AV1_RC_MODE_CQP_OR_CRF) {
        SVT_ERROR("Instance %u: Startup MG size feature only supports CRF/CQP rate control mode\n", channel_number + 1);
        return_error = EB_ErrorBadParameter;
    }
    if (config->startup_qp_offset != 0 && config->rate_control_mode != 0) {
        SVT_ERROR("Instance %u: Startup QP offset only supports CRF/CQP rate control mode\n", channel_number + 1);
        return_error = EB_ErrorBadParameter;
    }

    if (config->variance_boost_strength < 1 || config->variance_boost_strength > 4) {
        SVT_ERROR("Instance %u: Variance Boost strength must be between 1 and 4\n", channel_number + 1);
        return_error = EB_ErrorBadParameter;
    }

    if (config->variance_octile < 1 || config->variance_octile > 8) {
        SVT_ERROR("Instance %u: Variance Boost octile must be between 1 and 8\n", channel_number + 1);
        return_error = EB_ErrorBadParameter;
    }

    if (config->tf_strength > 4) {
        SVT_ERROR("Instance %u: Temporal filtering strength must be between 0 and 4\n", channel_number + 1);
        return_error = EB_ErrorBadParameter;
    }

    if (config->variance_boost_curve > 2) {
        SVT_ERROR("Instance %u: Variance Boost curve must be between 0 and 2\n", channel_number + 1);
        return_error = EB_ErrorBadParameter;
    }

    if (config->luminance_qp_bias > 100) {
        SVT_ERROR("Instance %u: Luminance-based QP bias value must be between 0 and 100\n", channel_number + 1);
        return_error = EB_ErrorBadParameter;
    }

    if (config->sharpness > 7 || config->sharpness < -7) {
        SVT_ERROR("Instance %u: Sharpness level must be between -7 and 7\n", channel_number + 1);
        return_error = EB_ErrorBadParameter;
    }

    if (config->qp_scale_compress_strength > 3) {
        SVT_ERROR("Instance %u: QP scale compress strength must be between 0 and 3\n", channel_number + 1);
        return_error = EB_ErrorBadParameter;
    }

    return return_error;
}

/**********************************
Set Default Library Params
**********************************/
EbErrorType svt_av1_set_default_params(EbSvtAv1EncConfiguration *config_ptr) {
    EbErrorType return_error = EB_ErrorNone;

    if (!config_ptr) {
        SVT_ERROR("The EbSvtAv1EncConfiguration structure is empty!\n");
        return EB_ErrorBadParameter;
    }
    config_ptr->frame_rate_numerator     = 60000;
    config_ptr->frame_rate_denominator   = 1000;
    config_ptr->encoder_bit_depth        = 8;
    config_ptr->source_width             = 0;
    config_ptr->source_height            = 0;
    config_ptr->forced_max_frame_width   = 0;
    config_ptr->forced_max_frame_height  = 0;
    config_ptr->stat_report              = 0;
    config_ptr->tile_rows                = DEFAULT;
    config_ptr->tile_columns             = DEFAULT;
    config_ptr->qp                       = DEFAULT_QP;
    config_ptr->use_qp_file              = false;
    config_ptr->use_fixed_qindex_offsets = 0;
    memset(config_ptr->qindex_offsets, 0, sizeof(config_ptr->qindex_offsets));
    config_ptr->key_frame_chroma_qindex_offset = 0;
    config_ptr->key_frame_qindex_offset        = 0;
    memset(config_ptr->chroma_qindex_offsets, 0, sizeof(config_ptr->chroma_qindex_offsets));
    config_ptr->luma_y_dc_qindex_offset   = 0;
    config_ptr->chroma_u_dc_qindex_offset = 0;
    config_ptr->chroma_u_ac_qindex_offset = 0;
    config_ptr->chroma_v_dc_qindex_offset = 0;
    config_ptr->chroma_v_ac_qindex_offset = 0;

    for (int i = 0; i < SVT_AV1_FRAME_UPDATE_TYPES; i++) config_ptr->lambda_scale_factors[i] = 128;

    config_ptr->scene_change_detection       = 0;
    config_ptr->rate_control_mode            = SVT_AV1_RC_MODE_CQP_OR_CRF;
    config_ptr->look_ahead_distance          = (uint32_t)~0;
    config_ptr->enable_tpl_la                = 1;
    config_ptr->target_bit_rate              = 2000513;
    config_ptr->max_bit_rate                 = 0;
    config_ptr->max_qp_allowed               = 63;
    config_ptr->min_qp_allowed               = MIN_QP_AUTO;
    config_ptr->enable_adaptive_quantization = 2;
    config_ptr->enc_mode                     = ENC_M8;
    config_ptr->intra_period_length          = -2;
    config_ptr->multiply_keyint              = false;
    config_ptr->intra_refresh_type           = 2;
    config_ptr->hierarchical_levels          = HIERARCHICAL_LEVELS_AUTO;
    config_ptr->pred_structure               = RANDOM_ACCESS;
    config_ptr->enable_dlf_flag              = 1;
    config_ptr->cdef_level                   = DEFAULT;
    config_ptr->enable_restoration_filtering = DEFAULT;
    config_ptr->enable_mfmv                  = DEFAULT;
    config_ptr->enable_dg                    = 1;
    config_ptr->fast_decode                  = 0;
    config_ptr->encoder_color_format         = EB_YUV420;
    config_ptr->rtc                          = 0;
    // Rate control options
    // Set the default value toward more flexible rate allocation
    config_ptr->vbr_min_section_pct      = 0;
    config_ptr->vbr_max_section_pct      = 2000;
    config_ptr->under_shoot_pct          = (uint32_t)DEFAULT;
    config_ptr->over_shoot_pct           = (uint32_t)DEFAULT;
    config_ptr->mbr_over_shoot_pct       = 50;
    config_ptr->gop_constraint_rc        = 0;
    config_ptr->maximum_buffer_size_ms   = 1000; // default settings for CBR
    config_ptr->starting_buffer_level_ms = 600; // default settings for CBR
    config_ptr->optimal_buffer_level_ms  = 600; // default settings for CBR
    config_ptr->recode_loop              = ALLOW_RECODE_DEFAULT;
    config_ptr->screen_content_mode      = 2;

    // Annex A parameters
    config_ptr->profile = 0;
    config_ptr->tier    = 0;
    config_ptr->level   = 0;

    // Latency
    config_ptr->film_grain_denoise_strength = 0;
    config_ptr->film_grain_denoise_apply    = 0;

    // CPU Flags
    config_ptr->use_cpu_flags = EB_CPU_FLAGS_ALL;

    // Channel info
    config_ptr->level_of_parallelism = 0;
    config_ptr->pin_threads          = 0;
    config_ptr->target_socket        = -1;
    config_ptr->channel_id           = 0;
    config_ptr->active_channel_count = 1;

    // Debug info
    config_ptr->recon_enabled = 0;

    // Alt-Ref default values
    config_ptr->enable_tf       = 1;
    config_ptr->enable_overlays = false;
    config_ptr->tune            = 1;
    // Super-resolution default values
    config_ptr->superres_mode      = SUPERRES_NONE;
    config_ptr->superres_denom     = SCALE_NUMERATOR;
    config_ptr->superres_kf_denom  = SCALE_NUMERATOR;
    config_ptr->superres_qthres    = 43; // random threshold, change
    config_ptr->superres_kf_qthres = 43; // random threshold, change

    // Reference Scaling default values
    config_ptr->resize_mode     = RESIZE_NONE;
    config_ptr->resize_denom    = SCALE_NUMERATOR;
    config_ptr->resize_kf_denom = SCALE_NUMERATOR;

    // Color description default values
    config_ptr->color_primaries          = 2;
    config_ptr->transfer_characteristics = 2;
    config_ptr->matrix_coefficients      = 2;
    config_ptr->color_range              = EB_CR_STUDIO_RANGE;
    config_ptr->chroma_sample_position   = EB_CSP_UNKNOWN;
    config_ptr->pass                     = 0;
    memset(&config_ptr->mastering_display, 0, sizeof(config_ptr->mastering_display));
    memset(&config_ptr->content_light_level, 0, sizeof(config_ptr->content_light_level));

    // Switch frame default values
    config_ptr->sframe_dist      = 0;
    config_ptr->sframe_mode      = SFRAME_NEAREST_BASE;
    config_ptr->force_key_frames = 0;

    // Quant Matrices (QM)
    config_ptr->enable_qm           = 0;
    config_ptr->min_qm_level        = 8;
    config_ptr->max_qm_level        = 15;
    config_ptr->min_chroma_qm_level = 8;
    config_ptr->max_chroma_qm_level = 15;

    config_ptr->startup_mg_size                   = 0;
    config_ptr->startup_qp_offset                 = 0;
    config_ptr->frame_scale_evts.evt_num          = 0;
    config_ptr->frame_scale_evts.resize_denoms    = NULL;
    config_ptr->frame_scale_evts.resize_kf_denoms = NULL;
    config_ptr->frame_scale_evts.start_frame_nums = NULL;
    config_ptr->enable_roi_map                    = false;
    config_ptr->fgs_table                         = NULL;
    config_ptr->enable_variance_boost             = false;
    config_ptr->variance_boost_strength           = 2;
    config_ptr->variance_octile                   = 5;
    config_ptr->tf_strength                       = 3;
    config_ptr->variance_boost_curve              = 0;
    config_ptr->luminance_qp_bias                 = 0;
    config_ptr->sharpness                         = 0;
    config_ptr->lossless                          = false;
    config_ptr->avif                              = false;
    config_ptr->qp_scale_compress_strength        = 0;
    config_ptr->extended_crf_qindex_offset        = 0;
#if FTR_SFRAME_POSI
    config_ptr->sframe_posi.sframe_num   = 0;
    config_ptr->sframe_posi.sframe_posis = NULL;
#endif // FTR_SFRAME_POSI
#if FTR_SFRAME_QP
    config_ptr->sframe_posi.sframe_qp_num     = 0;
    config_ptr->sframe_posi.sframe_qps        = NULL;
    config_ptr->sframe_posi.sframe_qp_offsets = NULL;
    config_ptr->sframe_qp                     = 0;
    config_ptr->sframe_qp_offset              = 0;
#endif // FTR_SFRAME_QP
    return return_error;
}

static const char *tier_to_str(unsigned in) {
    if (!in)
        return "(auto)";
    static char ret[11];
    snprintf(ret, 11, "%u", in);
    return ret;
}
static const char *level_to_str(unsigned in) {
    if (!in)
        return "(auto)";
    static char ret[313];
    snprintf(ret, 313, "%.1f", in / 10.0);
    return ret;
}

static double get_extended_crf(EbSvtAv1EncConfiguration *config_ptr) {
    return (double)config_ptr->qp + (double)config_ptr->extended_crf_qindex_offset / 4;
}

void svt_av1_print_lib_params(SequenceControlSet *scs) {
    EbSvtAv1EncConfiguration *config = &scs->static_config;

    SVT_INFO("-------------------------------------------\n");
    if (config->pass == ENC_FIRST_PASS) {
        SVT_INFO("SVT [config]: preset \t\t\t\t\t\t\t: Pass 1\n");
    } else {
        SVT_INFO("SVT [config]: %s\ttier %s\tlevel %s\n",
                 config->profile == MAIN_PROFILE               ? "main profile"
                     : config->profile == HIGH_PROFILE         ? "high profile"
                     : config->profile == PROFESSIONAL_PROFILE ? "professional profile"
                                                               : "Unknown profile",
                 tier_to_str(config->tier),
                 level_to_str(config->level));
        SVT_INFO(
            "SVT [config]: width / height / fps numerator / fps denominator \t\t: %d / %d / %d / "
            "%d\n",
            config->source_width,
            config->source_height,
            config->frame_rate_numerator,
            config->frame_rate_denominator);
        SVT_INFO(
            "SVT [config]: bit-depth / color format \t\t\t\t\t: %d / "
            "%s\n",
            config->encoder_bit_depth,
            config->encoder_color_format == EB_YUV400       ? "YUV400"
                : config->encoder_color_format == EB_YUV420 ? "YUV420"
                : config->encoder_color_format == EB_YUV422 ? "YUV422"
                : config->encoder_color_format == EB_YUV444 ? "YUV444"
                                                            : "Unknown color format");

        SVT_INFO("SVT [config]: preset / tune / pred struct \t\t\t\t\t: %d / %s / %s\n",
                 config->enc_mode,
                 config->tune == 0       ? "VQ"
                     : config->tune == 1 ? "PSNR"
                                         : "SSIM",
                 config->pred_structure == LOW_DELAY           ? "low delay"
                     : config->pred_structure == RANDOM_ACCESS ? "random access"
                                                               : "Unknown pred structure");
        SVT_INFO(
            "SVT [config]: gop size / mini-gop size / key-frame type \t\t\t: "
            "%d / %d / %s\n",
            config->intra_period_length + 1,
            (1 << config->hierarchical_levels),
            config->intra_refresh_type == SVT_AV1_FWDKF_REFRESH    ? "FWD key frame"
                : config->intra_refresh_type == SVT_AV1_KF_REFRESH ? "key frame"
                                                                   : "Unknown key frame type");
        if (config->lossless) {
            SVT_INFO("SVT [config]: BRC mode\t\t\t\t\t\t\t: Lossless Coding \n");
        } else {
            switch (config->rate_control_mode) {
            case SVT_AV1_RC_MODE_CQP_OR_CRF:
                if (config->max_bit_rate) {
                    SVT_INFO(
                        "SVT [config]: BRC mode / %s / max bitrate (kbps)\t\t\t: %s / %d / "
                        "%.2f\n",
                        scs->tpl || scs->static_config.enable_variance_boost ? "rate factor" : "CQP Assignment",
                        scs->tpl || scs->static_config.enable_variance_boost ? "capped CRF" : "CQP",
                        get_extended_crf(config),
                        (int)config->max_bit_rate / 1000);
                } else {
                    SVT_INFO("SVT [config]: BRC mode / %s \t\t\t\t\t: %s / %.2f \n",
                             scs->tpl || scs->static_config.enable_variance_boost ? "rate factor" : "CQP Assignment",
                             scs->tpl || scs->static_config.enable_variance_boost ? "CRF" : "CQP",
                             get_extended_crf(config));
                }
                break;
            case SVT_AV1_RC_MODE_VBR:
                SVT_INFO("SVT [config]: BRC mode / target bitrate (kbps)\t\t\t\t: VBR / %d \n",
                         (int)config->target_bit_rate / 1000);
                break;
            case SVT_AV1_RC_MODE_CBR:
                SVT_INFO(
                    "SVT [config]: BRC mode / target bitrate (kbps)\t\t\t\t: CBR "
                    "/ %d\n",
                    (int)config->target_bit_rate / 1000);
                break;
            }
        }
        if (config->rate_control_mode != SVT_AV1_RC_MODE_CBR) {
            if (!config->enable_variance_boost) {
                SVT_INFO("SVT [config]: AQ mode / Variance Boost \t\t\t\t\t: %d / %d\n",
                         config->enable_adaptive_quantization,
                         config->enable_variance_boost);
            } else {
                SVT_INFO("SVT [config]: AQ mode / Variance Boost strength / octile / curve \t\t: %d / %d / %d / %d\n",
                         config->enable_adaptive_quantization,
                         config->variance_boost_strength,
                         config->variance_octile,
                         config->variance_boost_curve);
            }
        }

        if (config->film_grain_denoise_strength != 0) {
            SVT_INFO("SVT [config]: film grain synth / denoising / level \t\t\t\t: %d / %d / %d\n",
                     1,
                     config->film_grain_denoise_apply,
                     config->film_grain_denoise_strength);
        }
        SVT_INFO("SVT [config]: sharpness / luminance-based QP bias \t\t\t\t: %d / %d\n",
                 config->sharpness,
                 config->luminance_qp_bias);

        switch (config->enable_tf) {
        case 1:
            if (config->tf_strength != 3)
                SVT_INFO("SVT [config]: temporal filtering strength \t\t\t\t\t: %d\n", config->tf_strength);
            break;
        case 2: SVT_INFO("SVT [config]: temporal filtering strength \t\t\t\t\t: auto\n"); break;
        default: break;
        }

        SVT_INFO("SVT [config]: QP scale compress strength \t\t\t\t\t: %d\n", config->qp_scale_compress_strength);
    }
#if DEBUG_BUFFERS
    SVT_INFO("SVT [config]: INPUT / OUTPUT \t\t\t\t\t\t\t: %d / %d\n",
             scs->input_buffer_fifo_init_count,
             scs->output_stream_buffer_fifo_init_count);
    SVT_INFO("SVT [config]: CPCS / PAREF / REF / ME\t\t\t\t\t\t: %d / %d / %d / %d\n",
             scs->picture_control_set_pool_init_count_child,
             scs->pa_reference_picture_buffer_init_count,
             scs->reference_picture_buffer_init_count,
             scs->me_pool_init_count);
    SVT_INFO("SVT [config]: ME_SEG_W / ME_SEG_H \t\t\t: %d / %d / %d / %d\n",
             scs->me_segment_col_count_array,
             scs->me_segment_row_count_array);
    SVT_INFO("SVT [config]: ENC_DEC_SEG_W / ENC_DEC_SEG_H \t\t\t: %d / %d / %d / %d\n",
             scs->enc_dec_segment_col_count_array,
             scs->enc_dec_segment_row_count_array);
    SVT_INFO(
        "SVT [config]: PA_P / ME_P / SBO_P / MDC_P / ED_P / EC_P \t\t\t: %d / %d / %d / %d / %d / "
        "%d\n",
        scs->picture_analysis_process_init_count,
        scs->motion_estimation_process_init_count,
        scs->source_based_operations_process_init_count,
        scs->mode_decision_configuration_process_init_count,
        scs->enc_dec_process_init_count,
        scs->entropy_coding_process_init_count);
    SVT_INFO("SVT [config]: DLF_P / CDEF_P / REST_P \t\t\t\t\t\t: %d / %d / %d\n",
             scs->dlf_process_init_count,
             scs->cdef_process_init_count,
             scs->rest_process_init_count);
#endif
    SVT_INFO("-------------------------------------------\n");

    fflush(stdout);
}

/**********************************
* Parse Single Parameter
**********************************/

static EbErrorType str_to_int64(const char *nptr, int64_t *out, char **nextptr) {
    char   *endptr;
    int64_t val;

    val = strtoll(nptr, &endptr, 0);

    if (endptr == nptr || (!nextptr && *endptr))
        return EB_ErrorBadParameter;

    *out = val;
    if (nextptr)
        *nextptr = endptr;
    return EB_ErrorNone;
}

static EbErrorType str_to_int(const char *nptr, int32_t *out, char **nextptr) {
    char   *endptr;
    int32_t val;

    val = strtol(nptr, &endptr, 0);

    if (endptr == nptr || (!nextptr && *endptr))
        return EB_ErrorBadParameter;

    *out = val;
    if (nextptr)
        *nextptr = endptr;
    return EB_ErrorNone;
}

static EbErrorType str_to_uint64(const char *nptr, uint64_t *out, char **nextptr) {
    char    *endptr;
    uint64_t val;

    if (strtoll(nptr, NULL, 0) < 0) {
        return EB_ErrorBadParameter;
    }

    val = strtoull(nptr, &endptr, 0);

    if (endptr == nptr || (!nextptr && *endptr))
        return EB_ErrorBadParameter;

    *out = val;
    if (nextptr)
        *nextptr = endptr;
    return EB_ErrorNone;
}

static EbErrorType str_to_uint(const char *nptr, uint32_t *out, char **nextptr) {
    char    *endptr;
    uint32_t val;

    if (strtol(nptr, NULL, 0) < 0) {
        return EB_ErrorBadParameter;
    }

    val = strtoul(nptr, &endptr, 0);

    if (endptr == nptr || (!nextptr && *endptr))
        return EB_ErrorBadParameter;

    *out = val;
    if (nextptr)
        *nextptr = endptr;
    return EB_ErrorNone;
}

<<<<<<< HEAD
static EbErrorType str_to_double(const char *nptr, double *out, char **nextptr) {
    char  *endptr;
    double val;

    val = strtod(nptr, &endptr);
=======
#if RFCTR_PARSE_LIST
static EbErrorType str_to_int8(const char *nptr, int8_t *out, char **nextptr) {
    char   *endptr;
    int32_t val;

    val = strtol(nptr, &endptr, 0);
>>>>>>> ede11fa8

    if (endptr == nptr || (!nextptr && *endptr))
        return EB_ErrorBadParameter;

<<<<<<< HEAD
    *out = val;
=======
    // check for the range
    if (val < INT8_MIN || val > INT8_MAX)
        return EB_ErrorBadParameter;

    *out = (int8_t)val;
>>>>>>> ede11fa8
    if (nextptr)
        *nextptr = endptr;
    return EB_ErrorNone;
}

<<<<<<< HEAD
=======
static EbErrorType str_to_uint8(const char *nptr, uint8_t *out, char **nextptr) {
    char    *endptr;
    uint32_t val;

    if (strtol(nptr, NULL, 0) < 0) {
        return EB_ErrorBadParameter;
    }

    val = strtoul(nptr, &endptr, 0);

    if (endptr == nptr || (!nextptr && *endptr))
        return EB_ErrorBadParameter;

    // check for the range
    if (val > UINT8_MAX)
        return EB_ErrorBadParameter;

    *out = (uint8_t)val;
    if (nextptr)
        *nextptr = endptr;
    return EB_ErrorNone;
}

#define str_to_int32 str_to_int
#define str_to_uint32 str_to_uint

//assume the input list of values are in the format of "[v1,v2,v3,...]"
#define PARSE_LIST(list_type)                                                                    \
    static EbErrorType parse_list_##list_type(const char *nptr, list_type##_t *list, size_t n) { \
        const char *ptr = nptr;                                                                  \
        char       *endptr;                                                                      \
        size_t      i = 0;                                                                       \
        memset(list, 0, n * sizeof(*list));                                                      \
        while (*ptr) {                                                                           \
            if (*ptr == '[' || *ptr == ']') {                                                    \
                ptr++;                                                                           \
                continue;                                                                        \
            }                                                                                    \
            list_type##_t rawval;                                                                \
            EbErrorType   err = str_to_##list_type(ptr, &rawval, &endptr);                       \
            if (err != EB_ErrorNone)                                                             \
                return err;                                                                      \
            if (i >= n) {                                                                        \
                return EB_ErrorBadParameter;                                                     \
            } else if (*endptr == ',' || *endptr == ']') {                                       \
                endptr++;                                                                        \
            } else if (*endptr) {                                                                \
                return EB_ErrorBadParameter;                                                     \
            }                                                                                    \
            list[i++] = rawval;                                                                  \
            ptr       = endptr;                                                                  \
        }                                                                                        \
        return EB_ErrorNone;                                                                     \
    }
PARSE_LIST(int8)
PARSE_LIST(uint8)
PARSE_LIST(int32)
PARSE_LIST(uint32)
PARSE_LIST(uint64)
#else
>>>>>>> ede11fa8
//assume the input list of values are in the format of "[v1,v2,v3,...]"
static EbErrorType parse_list_int32(const char *nptr, int32_t *list, size_t n) {
    const char *ptr = nptr;
    char       *endptr;
    size_t      i = 0;
    memset(list, 0, n * sizeof(*list));
    while (*ptr) {
        if (*ptr == '[' || *ptr == ']') {
            ptr++;
            continue;
        }

        int32_t     rawval;
        EbErrorType err = str_to_int(ptr, &rawval, &endptr);
        if (err != EB_ErrorNone)
            return err;
        if (i >= n) {
            return EB_ErrorBadParameter;
        } else if (*endptr == ',' || *endptr == ']') {
            endptr++;
        } else if (*endptr) {
            return EB_ErrorBadParameter;
        }
        list[i++] = rawval;
        ptr       = endptr;
    }
    return EB_ErrorNone;
}

static EbErrorType parse_list_uint32(const char *nptr, uint32_t *list, size_t n) {
    const char *ptr = nptr;
    char       *endptr;
    size_t      i = 0;
    memset(list, 0, n * sizeof(*list));
    while (*ptr) {
        if (*ptr == '[' || *ptr == ']') {
            ptr++;
            continue;
        }

        uint32_t    rawval;
        EbErrorType err = str_to_uint(ptr, &rawval, &endptr);
        if (err != EB_ErrorNone)
            return err;
        if (i >= n) {
            return EB_ErrorBadParameter;
        } else if (*endptr == ',' || *endptr == ']') {
            endptr++;
        } else if (*endptr) {
            return EB_ErrorBadParameter;
        }
        list[i++] = rawval;
        ptr       = endptr;
    }
    return EB_ErrorNone;
}

static EbErrorType parse_list_uint64(const char *nptr, uint64_t *list, size_t n) {
    const char *ptr = nptr;
    char       *endptr;
    size_t      i = 0;
    memset(list, 0, n * sizeof(*list));
    while (*ptr) {
        if (*ptr == '[' || *ptr == ']') {
            ptr++;
            continue;
        }

        uint64_t    rawval;
        EbErrorType err = str_to_uint64(ptr, &rawval, &endptr);
        if (err != EB_ErrorNone)
            return err;
        if (i >= n) {
            return EB_ErrorBadParameter;
        } else if (*endptr == ',' || *endptr == ']') {
            endptr++;
        } else if (*endptr) {
            return EB_ErrorBadParameter;
        }
        list[i++] = rawval;
        ptr       = endptr;
    }
    return EB_ErrorNone;
}
#endif // RFCTR_PARSE_LIST

static uint32_t count_params(const char *nptr) {
    const char *ptr = nptr;
    char       *endptr;
    uint32_t    i = 0;
    while (*ptr) {
        if (*ptr == '[' || *ptr == ']') {
            ptr++;
            continue;
        }

        strtoll(ptr, &endptr, 10);
        if (*endptr == ',' || *endptr == ']') {
            endptr++;
        } else if (*endptr) {
            return i;
        }
        i++;
        ptr = endptr;
    }
    return i;
}

#ifdef _MSC_VER
#define strcasecmp _stricmp
#endif
static EbErrorType str_to_bool(const char *nptr, bool *out) {
    bool val;
    if (!strcmp(nptr, "1") || !strcasecmp(nptr, "true") || !strcasecmp(nptr, "yes"))
        val = true;
    else if (!strcmp(nptr, "0") || !strcasecmp(nptr, "false") || !strcasecmp(nptr, "no"))
        val = false;
    else
        return EB_ErrorBadParameter;

    *out = val;
    return EB_ErrorNone;
}

static EbErrorType str_to_crf(const char *nptr, EbSvtAv1EncConfiguration *config_struct) {
    double      crf;
    EbErrorType return_error;

    return_error = str_to_double(nptr, &crf, NULL);

    if (return_error == EB_ErrorBadParameter)
        return return_error;
    if (crf < 0)
        return EB_ErrorBadParameter;

    uint32_t extended_q_index           = (uint32_t)(crf * 4);
    uint32_t qp                         = AOMMIN(MAX_QP_VALUE, (uint32_t)crf);
    uint32_t extended_crf_qindex_offset = extended_q_index - qp * 4;

    config_struct->qp                           = qp;
    config_struct->rate_control_mode            = SVT_AV1_RC_MODE_CQP_OR_CRF;
    config_struct->enable_adaptive_quantization = 2;
    config_struct->extended_crf_qindex_offset   = extended_crf_qindex_offset;

    return EB_ErrorNone;
}

static EbErrorType str_to_keyint(const char *nptr, int32_t *out, bool *multi) {
    char      *suff;
    const long keyint = strtol(nptr, &suff, 0);

    if (keyint > INT32_MAX || keyint < -2)
        return EB_ErrorBadParameter;

    switch (*suff) {
    case 's':
        // signal we need to multiply keyint * frame_rate
        *multi = true;
        *out   = keyint;
        break;
    case '\0':
        *multi = false;
        *out   = keyint < 0 ? keyint : keyint - 1;
        break;
    default:
        // else leave as untouched, we have an invalid keyint
        SVT_ERROR("Invalid keyint value: %s\n", nptr);
        return EB_ErrorBadParameter;
    }

    return EB_ErrorNone;
}

static EbErrorType str_to_bitrate(const char *nptr, uint32_t *out) {
    char        *suff;
    const double bitrate = strtod(nptr, &suff);

    if (bitrate < 0 || bitrate > UINT32_MAX) {
        SVT_ERROR("Invalid bitrate value: %s\n", nptr);
        return EB_ErrorBadParameter;
    }

    switch (*suff) {
    case 'b':
    case 'B': *out = (uint32_t)bitrate; break;
    case '\0':
    case 'k':
    case 'K': *out = (uint32_t)(1000 * bitrate); break;
    case 'm':
    case 'M': *out = (uint32_t)(1000000 * bitrate); break;
    default: return EB_ErrorBadParameter;
    }
    if (*out > 100000000) {
        *out = 100000000;
        SVT_WARN("Bitrate value: %s has been set to 100000000\n", nptr);
    }
    return EB_ErrorNone;
}

static EbErrorType str_to_profile(const char *nptr, EbAv1SeqProfile *out) {
    const struct {
        const char     *name;
        EbAv1SeqProfile profile;
    } profiles[] = {
        {"main", MAIN_PROFILE},
        {"high", HIGH_PROFILE},
        {"professional", PROFESSIONAL_PROFILE},
    };
    const size_t profiles_size = sizeof(profiles) / sizeof(profiles[0]);

    for (size_t i = 0; i < profiles_size; i++) {
        if (!strcmp(nptr, profiles[i].name)) {
            *out = profiles[i].profile;
            return EB_ErrorNone;
        }
    }

    return EB_ErrorBadParameter;
}

static EbErrorType str_to_color_fmt(const char *nptr, EbColorFormat *out) {
    const struct {
        const char   *name;
        EbColorFormat fmt;
    } color_formats[] = {
        {"mono", EB_YUV400},
        {"400", EB_YUV400},
        {"420", EB_YUV420},
        {"422", EB_YUV422},
        {"444", EB_YUV444},
    };
    const size_t color_format_size = sizeof(color_formats) / sizeof(color_formats[0]);

    for (size_t i = 0; i < color_format_size; i++) {
        if (!strcmp(nptr, color_formats[i].name)) {
            *out = color_formats[i].fmt;
            return EB_ErrorNone;
        }
    }

    return EB_ErrorBadParameter;
}

static EbErrorType str_to_intra_rt(const char *nptr, SvtAv1IntraRefreshType *out) {
    const struct {
        const char            *name;
        SvtAv1IntraRefreshType type;
    } refresh_types[] = {
        {"cra", SVT_AV1_FWDKF_REFRESH},
        {"fwdkf", SVT_AV1_FWDKF_REFRESH},
        {"idr", SVT_AV1_KF_REFRESH},
        {"kf", SVT_AV1_KF_REFRESH},
    };
    const size_t refresh_type_size = sizeof(refresh_types) / sizeof(refresh_types[0]);

    for (size_t i = 0; i < refresh_type_size; i++) {
        if (!strcmp(nptr, refresh_types[i].name)) {
            *out = refresh_types[i].type;
            return EB_ErrorNone;
        }
    }

    return EB_ErrorBadParameter;
}

static EbErrorType str_to_asm(const char *nptr, EbCpuFlags *out) {
    // need to handle numbers in here since the numbers to no match the
    // internal representation
    const struct {
        const char *name;
        EbCpuFlags  flag;
    } simds[] = {
        {"c", 0},
        {"0", 0},
#ifdef ARCH_X86_64
        {"mmx", (EB_CPU_FLAGS_MMX << 1) - 1},
        {"1", (EB_CPU_FLAGS_MMX << 1) - 1},
        {"sse", (EB_CPU_FLAGS_SSE << 1) - 1},
        {"2", (EB_CPU_FLAGS_SSE << 1) - 1},
        {"sse2", (EB_CPU_FLAGS_SSE2 << 1) - 1},
        {"3", (EB_CPU_FLAGS_SSE2 << 1) - 1},
        {"sse3", (EB_CPU_FLAGS_SSE3 << 1) - 1},
        {"4", (EB_CPU_FLAGS_SSE3 << 1) - 1},
        {"ssse3", (EB_CPU_FLAGS_SSSE3 << 1) - 1},
        {"5", (EB_CPU_FLAGS_SSSE3 << 1) - 1},
        {"sse4_1", (EB_CPU_FLAGS_SSE4_1 << 1) - 1},
        {"6", (EB_CPU_FLAGS_SSE4_1 << 1) - 1},
        {"sse4_2", (EB_CPU_FLAGS_SSE4_2 << 1) - 1},
        {"7", (EB_CPU_FLAGS_SSE4_2 << 1) - 1},
        {"avx", (EB_CPU_FLAGS_AVX << 1) - 1},
        {"8", (EB_CPU_FLAGS_AVX << 1) - 1},
        {"avx2", (EB_CPU_FLAGS_AVX2 << 1) - 1},
        {"9", (EB_CPU_FLAGS_AVX2 << 1) - 1},
        {"avx512", (EB_CPU_FLAGS_AVX512VL << 1) - 1},
        {"10", (EB_CPU_FLAGS_AVX512VL << 1) - 1},
        {"avx512icl", (EB_CPU_FLAGS_AVX512ICL << 1) - 1},
        {"11", (EB_CPU_FLAGS_AVX512ICL << 1) - 1},
#elif defined(ARCH_AARCH64)
        {"neon", (EB_CPU_FLAGS_NEON << 1) - 1},
        {"1", (EB_CPU_FLAGS_NEON << 1) - 1},
        {"crc32", (EB_CPU_FLAGS_ARM_CRC32 << 1) - 1},
        {"2", (EB_CPU_FLAGS_ARM_CRC32 << 1) - 1},
        {"neon_dotprod", (EB_CPU_FLAGS_NEON_DOTPROD << 1) - 1},
        {"3", (EB_CPU_FLAGS_NEON_DOTPROD << 1) - 1},
        {"neon_i8mm", (EB_CPU_FLAGS_NEON_I8MM << 1) - 1},
        {"4", (EB_CPU_FLAGS_NEON_I8MM << 1) - 1},
        {"sve", (EB_CPU_FLAGS_SVE << 1) - 1},
        {"5", (EB_CPU_FLAGS_SVE << 1) - 1},
        {"sve2", (EB_CPU_FLAGS_SVE2 << 1) - 1},
        {"6", (EB_CPU_FLAGS_SVE2 << 1) - 1},
#endif
        {"max", EB_CPU_FLAGS_ALL},
        {"100", EB_CPU_FLAGS_ALL},
    };
    const size_t simds_size = sizeof(simds) / sizeof(simds[0]);

    for (size_t i = 0; i < simds_size; i++) {
        if (!strcmp(nptr, simds[i].name)) {
            *out = simds[i].flag;
            return EB_ErrorNone;
        }
    }

    *out = EB_CPU_FLAGS_INVALID;

    return EB_ErrorBadParameter;
}

static EbErrorType str_to_color_primaries(const char *nptr, EbColorPrimaries *out) {
    const struct {
        const char      *name;
        EbColorPrimaries primaries;
    } color_primaries[] = {
        {"bt709", EB_CICP_CP_BT_709},
        {"bt470m", EB_CICP_CP_BT_470_M},
        {"bt470bg", EB_CICP_CP_BT_470_B_G},
        {"bt601", EB_CICP_CP_BT_601},
        {"smpte240", EB_CICP_CP_SMPTE_240},
        {"film", EB_CICP_CP_GENERIC_FILM},
        {"bt2020", EB_CICP_CP_BT_2020},
        {"xyz", EB_CICP_CP_XYZ},
        {"smpte431", EB_CICP_CP_SMPTE_431},
        {"smpte432", EB_CICP_CP_SMPTE_432},
        {"ebu3213", EB_CICP_CP_EBU_3213},
    };
    const size_t color_primaries_size = sizeof(color_primaries) / sizeof(color_primaries[0]);

    for (size_t i = 0; i < color_primaries_size; i++) {
        if (!strcmp(nptr, color_primaries[i].name)) {
            *out = color_primaries[i].primaries;
            return EB_ErrorNone;
        }
    }

    return EB_ErrorBadParameter;
}

static EbErrorType str_to_transfer_characteristics(const char *nptr, EbTransferCharacteristics *out) {
    const struct {
        const char               *name;
        EbTransferCharacteristics tfc;
    } transfer_characteristics[] = {
        {"bt709", EB_CICP_TC_BT_709},
        {"bt470m", EB_CICP_TC_BT_470_M},
        {"bt470bg", EB_CICP_TC_BT_470_B_G},
        {"bt601", EB_CICP_TC_BT_601},
        {"smpte240", EB_CICP_TC_SMPTE_240},
        {"linear", EB_CICP_TC_LINEAR},
        {"log100", EB_CICP_TC_LOG_100},
        {"log100-sqrt10", EB_CICP_TC_LOG_100_SQRT10},
        {"iec61966", EB_CICP_TC_IEC_61966},
        {"bt1361", EB_CICP_TC_BT_1361},
        {"srgb", EB_CICP_TC_SRGB},
        {"bt2020-10", EB_CICP_TC_BT_2020_10_BIT},
        {"bt2020-12", EB_CICP_TC_BT_2020_12_BIT},
        {"smpte2084", EB_CICP_TC_SMPTE_2084},
        {"smpte428", EB_CICP_TC_SMPTE_428},
        {"hlg", EB_CICP_TC_HLG},
    };
    const size_t transfer_characteristics_size = sizeof(transfer_characteristics) / sizeof(transfer_characteristics[0]);

    for (size_t i = 0; i < transfer_characteristics_size; i++) {
        if (!strcmp(nptr, transfer_characteristics[i].name)) {
            *out = transfer_characteristics[i].tfc;
            return EB_ErrorNone;
        }
    }

    return EB_ErrorBadParameter;
}

static EbErrorType str_to_matrix_coefficients(const char *nptr, EbMatrixCoefficients *out) {
    const struct {
        const char          *name;
        EbMatrixCoefficients coeff;
    } matrix_coefficients[] = {
        {"identity", EB_CICP_MC_IDENTITY},
        {"bt709", EB_CICP_MC_BT_709},
        {"fcc", EB_CICP_MC_FCC},
        {"bt470bg", EB_CICP_MC_BT_470_B_G},
        {"bt601", EB_CICP_MC_BT_601},
        {"smpte240", EB_CICP_MC_SMPTE_240},
        {"ycgco", EB_CICP_MC_SMPTE_YCGCO},
        {"bt2020-ncl", EB_CICP_MC_BT_2020_NCL},
        {"bt2020-cl", EB_CICP_MC_BT_2020_CL},
        {"smpte2085", EB_CICP_MC_SMPTE_2085},
        {"chroma-ncl", EB_CICP_MC_CHROMAT_NCL},
        {"chroma-cl", EB_CICP_MC_CHROMAT_CL},
        {"ictcp", EB_CICP_MC_ICTCP},
    };
    const size_t matrix_coefficients_size = sizeof(matrix_coefficients) / sizeof(matrix_coefficients[0]);

    for (size_t i = 0; i < matrix_coefficients_size; i++) {
        if (!strcmp(nptr, matrix_coefficients[i].name)) {
            *out = matrix_coefficients[i].coeff;
            return EB_ErrorNone;
        }
    }

    return EB_ErrorBadParameter;
}

static EbErrorType str_to_color_range(const char *nptr, EbColorRange *out) {
    const struct {
        const char  *name;
        EbColorRange range;
    } color_range[] = {
        {"studio", EB_CR_STUDIO_RANGE},
        {"full", EB_CR_FULL_RANGE},
    };
    const size_t color_range_size = sizeof(color_range) / sizeof(color_range[0]);

    for (size_t i = 0; i < color_range_size; i++) {
        if (!strcmp(nptr, color_range[i].name)) {
            *out = color_range[i].range;
            return EB_ErrorNone;
        }
    }

    return EB_ErrorBadParameter;
}

static EbErrorType str_to_chroma_sample_position(const char *nptr, EbChromaSamplePosition *out) {
    const struct {
        const char            *name;
        EbChromaSamplePosition pos;
    } chroma_sample_positions[] = {
        {"unknown", EB_CSP_UNKNOWN},
        {"vertical", EB_CSP_VERTICAL},
        {"left", EB_CSP_VERTICAL},
        {"colocated", EB_CSP_COLOCATED},
        {"topleft", EB_CSP_COLOCATED},
    };
    const size_t chroma_sample_positions_size = sizeof(chroma_sample_positions) / sizeof(chroma_sample_positions[0]);

    for (size_t i = 0; i < chroma_sample_positions_size; i++) {
        if (!strcmp(nptr, chroma_sample_positions[i].name)) {
            *out = chroma_sample_positions[i].pos;
            return EB_ErrorNone;
        }
    }

    return EB_ErrorBadParameter;
}

static EbErrorType str_to_sframe_mode(const char *nptr, EbSFrameMode *out) {
    const struct {
        const char  *name;
        EbSFrameMode mode;
    } sframe_mode[] = {
        {"strict", SFRAME_STRICT_BASE},
        {"nearest", SFRAME_NEAREST_BASE},
#if FTR_SFRAME_FLEX
        {"flexible", SFRAME_FLEXIBLE_BASE},
#endif // FTR_SFRAME_FLEX
    };
    const size_t sframe_mode_size = sizeof(sframe_mode) / sizeof(sframe_mode[0]);

    for (size_t i = 0; i < sframe_mode_size; i++) {
        if (!strcmp(nptr, sframe_mode[i].name)) {
            *out = sframe_mode[i].mode;
            return EB_ErrorNone;
        }
    }

    return EB_ErrorBadParameter;
}
static EbErrorType str_to_rc_mode(const char *nptr, uint8_t *out, uint8_t *aq_mode) {
    // separate rc mode enum to distinguish between cqp and crf modes
    enum rc_modes {
        RC_MODE_ZERO = 0, // unique mode in case user passes a literal 0
        RC_MODE_CQP,
        RC_MODE_CRF,
        RC_MODE_VBR,
        RC_MODE_CBR,
        RC_MODE_INVALID,
    };
    const struct {
        const char *name;
        uint32_t    mode;
    } rc_mode[] = {
        {"0", RC_MODE_ZERO},
        {"1", RC_MODE_VBR},
        {"2", RC_MODE_CBR},
        {"cqp", RC_MODE_CQP},
        {"crf", RC_MODE_CRF},
        {"vbr", RC_MODE_VBR},
        {"cbr", RC_MODE_CBR},
    };
    const size_t rc_mode_size = sizeof(rc_mode) / sizeof(rc_mode[0]);

    enum rc_modes mode = RC_MODE_INVALID;

    for (size_t i = 0; i < rc_mode_size; i++) {
        if (!strcmp(nptr, rc_mode[i].name)) {
            mode = rc_mode[i].mode;
            break;
        }
    }

    switch (mode) {
    case RC_MODE_ZERO: *out = 0; break;
    case RC_MODE_CQP:
        *out     = SVT_AV1_RC_MODE_CQP_OR_CRF;
        *aq_mode = 0;
        break;
    case RC_MODE_CRF:
        *out     = SVT_AV1_RC_MODE_CQP_OR_CRF;
        *aq_mode = 2;
        break;
    case RC_MODE_VBR: *out = SVT_AV1_RC_MODE_VBR; break;
    case RC_MODE_CBR: *out = SVT_AV1_RC_MODE_CBR; break;
    default: SVT_ERROR("Invalid rc mode: %s\n", nptr); return EB_ErrorBadParameter;
    }
    return EB_ErrorNone;
}

static EbErrorType str_to_frm_resz_evts(const char *nptr, SvtAv1FrameScaleEvts *evts) {
    const uint32_t param_count = count_params(nptr);
    if ((evts->evt_num != 0 && evts->evt_num != param_count) || param_count == 0) {
        SVT_ERROR("Error: Size for the list passed to %s doesn't match %u\n", "frame-resz-events", evts->evt_num);
        return EB_ErrorBadParameter;
    }
    if (evts->start_frame_nums)
        EB_FREE(evts->start_frame_nums);
    EB_MALLOC(evts->start_frame_nums, param_count * sizeof(uint64_t));
    evts->evt_num = param_count;
    return parse_list_uint64(nptr, evts->start_frame_nums, param_count);
}

static EbErrorType str_to_resz_kf_denoms(const char *nptr, SvtAv1FrameScaleEvts *evts) {
    const uint32_t param_count = count_params(nptr);
    if ((evts->evt_num != 0 && evts->evt_num != param_count) || param_count == 0) {
        SVT_ERROR("Error: Size for the list passed to %s doesn't match %u\n", "frame-resz-kf-denoms", evts->evt_num);
        return EB_ErrorBadParameter;
    }
    if (evts->resize_kf_denoms)
        EB_FREE(evts->resize_kf_denoms);
    EB_MALLOC(evts->resize_kf_denoms, param_count * sizeof(uint32_t));
    evts->evt_num = param_count;
    return parse_list_uint32(nptr, evts->resize_kf_denoms, param_count);
}

static EbErrorType str_to_resz_denoms(const char *nptr, SvtAv1FrameScaleEvts *evts) {
    const uint32_t param_count = count_params(nptr);
    if ((evts->evt_num != 0 && evts->evt_num != param_count) || param_count == 0) {
        SVT_ERROR("Error: Size for the list passed to %s doesn't match %u\n", "frame-resz-denoms", evts->evt_num);
        return EB_ErrorBadParameter;
    }
    if (evts->resize_denoms)
        EB_FREE(evts->resize_denoms);
    EB_MALLOC(evts->resize_denoms, param_count * sizeof(uint32_t));
    evts->evt_num = param_count;
    return parse_list_uint32(nptr, evts->resize_denoms, param_count);
}

#if FTR_SFRAME_POSI
static EbErrorType str_to_sframe_posi(const char *nptr, SvtAv1SFramePositions *posis) {
    const uint32_t param_count = count_params(nptr);
    if ((posis->sframe_num != 0 && posis->sframe_num != param_count) || param_count == 0) {
        SVT_ERROR("Error: Size for the list passed to %s doesn't match %u\n", "sframe-posi", posis->sframe_num);
        return EB_ErrorBadParameter;
    }
    if (posis->sframe_posis)
        EB_FREE(posis->sframe_posis);
    EB_MALLOC(posis->sframe_posis, param_count * sizeof(uint64_t));
    posis->sframe_num = param_count;
    return parse_list_uint64(nptr, posis->sframe_posis, param_count);
}
#endif // FTR_SFRAME_POSI

#if FTR_SFRAME_QP
static EbErrorType str_to_sframe_qp(const char *nptr, SvtAv1SFramePositions *posis, uint8_t *qp) {
    const uint32_t param_count = count_params(nptr);
    if ((posis->sframe_num != 0 && posis->sframe_num != param_count && param_count != 1) || param_count == 0) {
        SVT_ERROR("Error: Size for the list passed to %s doesn't match %u\n", "sframe-qp", posis->sframe_num);
        return EB_ErrorBadParameter;
    }
    if (posis->sframe_qps)
        EB_FREE(posis->sframe_qps);
    EB_MALLOC(posis->sframe_qps, param_count * sizeof(uint8_t));
    posis->sframe_qp_num = param_count;
    EbErrorType err      = parse_list_uint8(nptr, posis->sframe_qps, param_count);
    // check if the QP values are valid
    for (uint32_t i = 0; i < posis->sframe_qp_num; ++i) {
        if (posis->sframe_qps[i] < 1 || posis->sframe_qps[i] > 63) {
            SVT_ERROR("Error: Invalid S-Frame QP value. QPs must be [1 - 63]\n");
            EB_FREE(posis->sframe_qps);
            posis->sframe_qp_num = 0;
            err                  = EB_ErrorBadParameter;
        }
    }
    // If sframe-qp parameter contains only one value, apply it to all S-frames
    if (err == EB_ErrorNone && param_count == 1) {
        *qp = posis->sframe_qps[0];
    }
    return err;
}

static EbErrorType str_to_sframe_qp_offset(const char *nptr, SvtAv1SFramePositions *posis, int8_t *qp_offset) {
    const uint32_t param_count = count_params(nptr);
    if ((posis->sframe_num != 0 && posis->sframe_num != param_count && param_count != 1) || param_count == 0) {
        SVT_ERROR("Error: Size for the list passed to %s doesn't match %u\n", "sframe-qp-offset", posis->sframe_num);
        return EB_ErrorBadParameter;
    }
    if (posis->sframe_qp_offsets)
        EB_FREE(posis->sframe_qp_offsets);
    EB_MALLOC(posis->sframe_qp_offsets, param_count * sizeof(int8_t));
    posis->sframe_qp_num = param_count;
    EbErrorType err      = parse_list_int8(nptr, posis->sframe_qp_offsets, param_count);
    // check if the QP offset values are valid
    for (uint32_t i = 0; i < posis->sframe_qp_num; ++i) {
        if (posis->sframe_qp_offsets[i] < -63 || posis->sframe_qp_offsets[i] > 63) {
            SVT_ERROR("Error: Invalid S-Frame QP offset value. QP offsets must be [-63 - 63]\n");
            EB_FREE(posis->sframe_qp_offsets);
            posis->sframe_qp_num = 0;
            err                  = EB_ErrorBadParameter;
        }
    }
    // If sframe-qp-offset parameter contains only one value, apply it to all S-frames
    if (err == EB_ErrorNone && param_count == 1) {
        *qp_offset = posis->sframe_qp_offsets[0];
    }
    return err;
}
#endif // FTR_SFRAME_QP

#define COLOR_OPT(par, opt)                                          \
    do {                                                             \
        if (!strcmp(name, par)) {                                    \
            return_error = str_to_##opt(value, &config_struct->opt); \
            if (return_error == EB_ErrorNone)                        \
                return return_error;                                 \
            uint32_t val;                                            \
            return_error = str_to_uint(value, &val, NULL);           \
            if (return_error == EB_ErrorNone)                        \
                config_struct->opt = val;                            \
            return return_error;                                     \
        }                                                            \
    } while (0)

#define COLOR_METADATA_OPT(par, opt)                                                                      \
    do {                                                                                                  \
        if (!strcmp(name, par))                                                                           \
            return svt_aom_parse_##opt(&config_struct->opt, value) ? EB_ErrorNone : EB_ErrorBadParameter; \
    } while (0)

EB_API EbErrorType svt_av1_enc_parse_parameter(EbSvtAv1EncConfiguration *config_struct, const char *name,
                                               const char *value) {
    if (config_struct == NULL || name == NULL || value == NULL)
        return EB_ErrorBadParameter;

    EbErrorType return_error = EB_ErrorBadParameter;

    if (!strcmp(name, "keyint"))
        return str_to_keyint(value, &config_struct->intra_period_length, &config_struct->multiply_keyint);

    if (!strcmp(name, "tbr"))
        return str_to_bitrate(value, &config_struct->target_bit_rate);

    if (!strcmp(name, "mbr"))
        return str_to_bitrate(value, &config_struct->max_bit_rate);

    // options updating more than one field
    if (!strcmp(name, "crf"))
        return str_to_crf(value, config_struct);

    if (!strcmp(name, "rc"))
        return str_to_rc_mode(value, &config_struct->rate_control_mode, &config_struct->enable_adaptive_quantization);

    // custom enum fields
    if (!strcmp(name, "profile"))
        return str_to_profile(value, &config_struct->profile) == EB_ErrorBadParameter
            ? str_to_uint(value, (uint32_t *)&config_struct->profile, NULL)
            : EB_ErrorNone;

    if (!strcmp(name, "color-format"))
        return str_to_color_fmt(value, &config_struct->encoder_color_format) == EB_ErrorBadParameter
            ? str_to_uint(value, (uint32_t *)&config_struct->encoder_color_format, NULL)
            : EB_ErrorNone;

    if (!strcmp(name, "irefresh-type"))
        return str_to_intra_rt(value, &config_struct->intra_refresh_type) == EB_ErrorBadParameter
            ? str_to_uint(value, (uint32_t *)&config_struct->intra_refresh_type, NULL)
            : EB_ErrorNone;

    if (!strcmp(name, "sframe-mode"))
        return str_to_sframe_mode(value, &config_struct->sframe_mode) == EB_ErrorBadParameter
            ? str_to_uint(value, (uint32_t *)&config_struct->sframe_mode, NULL)
            : EB_ErrorNone;

    if (!strcmp(name, "asm"))
        return str_to_asm(value, &config_struct->use_cpu_flags);

    COLOR_OPT("color-primaries", color_primaries);
    COLOR_OPT("transfer-characteristics", transfer_characteristics);
    COLOR_OPT("matrix-coefficients", matrix_coefficients);
    COLOR_OPT("color-range", color_range);
    COLOR_OPT("chroma-sample-position", chroma_sample_position);

    // custom struct fields
    COLOR_METADATA_OPT("mastering-display", mastering_display);
    COLOR_METADATA_OPT("content-light", content_light_level);

    // arrays
    if (!strcmp(name, "qindex-offsets"))
        return parse_list_int32(value, config_struct->qindex_offsets, EB_MAX_TEMPORAL_LAYERS);

    if (!strcmp(name, "chroma-qindex-offsets"))
        return parse_list_int32(value, config_struct->chroma_qindex_offsets, EB_MAX_TEMPORAL_LAYERS);

    if (!strcmp(name, "lambda-scale-factors"))
        return parse_list_int32(value, config_struct->lambda_scale_factors, SVT_AV1_FRAME_UPDATE_TYPES);

    if (!strcmp(name, "frame-resz-events"))
        return str_to_frm_resz_evts(value, &config_struct->frame_scale_evts);

    if (!strcmp(name, "frame-resz-kf-denoms"))
        return str_to_resz_kf_denoms(value, &config_struct->frame_scale_evts);

    if (!strcmp(name, "frame-resz-denoms"))
        return str_to_resz_denoms(value, &config_struct->frame_scale_evts);

#if FTR_SFRAME_POSI
    if (!strcmp(name, "sframe-posi"))
        return str_to_sframe_posi(value, &config_struct->sframe_posi);
#endif // FTR_SFRAME_POSI

#if FTR_SFRAME_QP
    if (!strcmp(name, "sframe-qp"))
        return str_to_sframe_qp(value, &config_struct->sframe_posi, &config_struct->sframe_qp);

    if (!strcmp(name, "sframe-qp-offset"))
        return str_to_sframe_qp_offset(value, &config_struct->sframe_posi, &config_struct->sframe_qp_offset);
#endif // FTR_SFRAME_QP

    // uint32_t fields
    const struct {
        const char *name;
        uint32_t   *out;
    } uint_opts[] = {
        {"w", &config_struct->source_width},
        {"width", &config_struct->source_width},
        {"h", &config_struct->source_height},
        {"height", &config_struct->source_height},
        {"q", &config_struct->qp},
        {"qp", &config_struct->qp},
        {"film-grain", &config_struct->film_grain_denoise_strength},
        {"hierarchical-levels", &config_struct->hierarchical_levels},
        {"tier", &config_struct->tier},
        {"level", &config_struct->level},
        {"lp", &config_struct->level_of_parallelism},
        {"pin", &config_struct->pin_threads},
        {"fps-num", &config_struct->frame_rate_numerator},
        {"fps-denom", &config_struct->frame_rate_denominator},
        {"lookahead", &config_struct->look_ahead_distance},
        {"scd", &config_struct->scene_change_detection},
        {"max-qp", &config_struct->max_qp_allowed},
        {"min-qp", &config_struct->min_qp_allowed},
        {"minsection-pct", &config_struct->vbr_min_section_pct},
        {"maxsection-pct", &config_struct->vbr_max_section_pct},
        {"undershoot-pct", &config_struct->under_shoot_pct},
        {"overshoot-pct", &config_struct->over_shoot_pct},
        {"mbr-overshoot-pct", &config_struct->mbr_over_shoot_pct},
        {"recode-loop", &config_struct->recode_loop},
        {"enable-stat-report", &config_struct->stat_report},
        {"scm", &config_struct->screen_content_mode},
        {"input-depth", &config_struct->encoder_bit_depth},
        {"forced-max-frame-width", &config_struct->forced_max_frame_width},
        {"forced-max-frame-height", &config_struct->forced_max_frame_height},
    };
    const size_t uint_opts_size = sizeof(uint_opts) / sizeof(uint_opts[0]);

    for (size_t i = 0; i < uint_opts_size; i++) {
        if (!strcmp(name, uint_opts[i].name)) {
            return str_to_uint(value, uint_opts[i].out, NULL);
        }
    }

    // uint8_t fields
    const struct {
        const char *name;
        uint8_t    *out;
    } uint8_opts[] = {
        {"pred-struct", &config_struct->pred_structure},
        {"enable-tpl-la", &config_struct->enable_tpl_la},
        {"aq-mode", &config_struct->enable_adaptive_quantization},
        {"superres-mode", &config_struct->superres_mode},
        {"superres-qthres", &config_struct->superres_qthres},
        {"superres-kf-qthres", &config_struct->superres_kf_qthres},
        {"superres-denom", &config_struct->superres_denom},
        {"superres-kf-denom", &config_struct->superres_kf_denom},
        {"tune", &config_struct->tune},
        {"film-grain-denoise", &config_struct->film_grain_denoise_apply},
        {"enable-dlf", &config_struct->enable_dlf_flag},
        {"resize-mode", &config_struct->resize_mode},
        {"resize-denom", &config_struct->resize_denom},
        {"resize-kf-denom", &config_struct->resize_kf_denom},
        {"qm-min", &config_struct->min_qm_level},
        {"qm-max", &config_struct->max_qm_level},
        {"chroma-qm-min", &config_struct->min_chroma_qm_level},
        {"chroma-qm-max", &config_struct->max_chroma_qm_level},
        {"use-fixed-qindex-offsets", &config_struct->use_fixed_qindex_offsets},
        {"startup-mg-size", &config_struct->startup_mg_size},
        {"variance-boost-strength", &config_struct->variance_boost_strength},
        {"variance-octile", &config_struct->variance_octile},
        {"variance-boost-curve", &config_struct->variance_boost_curve},
        {"qp-scale-compress-strength", &config_struct->qp_scale_compress_strength},
        {"fast-decode", &config_struct->fast_decode},
        {"luminance-qp-bias", &config_struct->luminance_qp_bias},
        {"enable-tf", &config_struct->enable_tf},
        {"tf-strength", &config_struct->tf_strength},
    };
    const size_t uint8_opts_size = sizeof(uint8_opts) / sizeof(uint8_opts[0]);

    for (size_t i = 0; i < uint8_opts_size; i++) {
        if (!strcmp(name, uint8_opts[i].name)) {
            uint32_t val;
            return_error = str_to_uint(value, &val, NULL);
            if (return_error == EB_ErrorNone) {
                // add protection if the input param is roll-over
                if (val > 255)
                    return EB_ErrorBadParameter;
                *uint8_opts[i].out = val;
            }
            return return_error;
        }
    }

    // int64_t fields
    const struct {
        const char *name;
        int64_t    *out;
    } int64_opts[] = {
        {"buf-initial-sz", &config_struct->starting_buffer_level_ms},
        {"buf-optimal-sz", &config_struct->optimal_buffer_level_ms},
        {"buf-sz", &config_struct->maximum_buffer_size_ms},
    };
    const size_t int64_opts_size = sizeof(int64_opts) / sizeof(int64_opts[0]);

    for (size_t i = 0; i < int64_opts_size; i++) {
        if (!strcmp(name, int64_opts[i].name)) {
            return str_to_int64(value, int64_opts[i].out, NULL);
        }
    }

    // int32_t fields
    const struct {
        const char *name;
        int32_t    *out;
    } int_opts[] = {
        {"key-frame-chroma-qindex-offset", &config_struct->key_frame_chroma_qindex_offset},
        {"key-frame-qindex-offset", &config_struct->key_frame_qindex_offset},
        {"luma-y-dc-qindex-offset", &config_struct->luma_y_dc_qindex_offset},
        {"chroma-u-dc-qindex-offset", &config_struct->chroma_u_dc_qindex_offset},
        {"chroma-u-ac-qindex-offset", &config_struct->chroma_u_ac_qindex_offset},
        {"chroma-v-dc-qindex-offset", &config_struct->chroma_v_dc_qindex_offset},
        {"chroma-v-ac-qindex-offset", &config_struct->chroma_v_ac_qindex_offset},
        {"pass", &config_struct->pass},
        {"enable-cdef", &config_struct->cdef_level},
        {"enable-restoration", &config_struct->enable_restoration_filtering},
        {"enable-mfmv", &config_struct->enable_mfmv},
        {"intra-period", &config_struct->intra_period_length},
        {"tile-rows", &config_struct->tile_rows},
        {"tile-columns", &config_struct->tile_columns},
        {"ss", &config_struct->target_socket},
        {"sframe-dist", &config_struct->sframe_dist},
    };
    const size_t int_opts_size = sizeof(int_opts) / sizeof(int_opts[0]);

    for (size_t i = 0; i < int_opts_size; i++) {
        if (!strcmp(name, int_opts[i].name)) {
            return str_to_int(value, int_opts[i].out, NULL);
        }
    }

    // int8_t fields
    const struct {
        const char *name;
        int8_t     *out;
    } int8_opts[] = {
        {"preset", &config_struct->enc_mode},
        {"sharpness", &config_struct->sharpness},
        {"startup-qp-offset", &config_struct->startup_qp_offset},
    };
    const size_t int8_opts_size = sizeof(int8_opts) / sizeof(int8_opts[0]);

    for (size_t i = 0; i < int8_opts_size; i++) {
        if (!strcmp(name, int8_opts[i].name)) {
            int32_t val;
            return_error = str_to_int(value, &val, NULL);
            if (return_error == EB_ErrorNone) {
                // add protection if the input param is roll-over
                if (val > 127 || val < -128)
                    return EB_ErrorBadParameter;
                *int8_opts[i].out = val;
            }
            return return_error;
        }
    }

    // bool fields
    const struct {
        const char *name;
        bool       *out;
    } bool_opts[] = {
        {"use-q-file", &config_struct->use_qp_file},
        {"enable-overlays", &config_struct->enable_overlays},
        {"enable-force-key-frames", &config_struct->force_key_frames},
#if CONFIG_ENABLE_QUANT_MATRIX
        {"enable-qm", &config_struct->enable_qm},
#endif
        {"enable-dg", &config_struct->enable_dg},
        {"gop-constraint-rc", &config_struct->gop_constraint_rc},
        {"enable-variance-boost", &config_struct->enable_variance_boost},
        {"lossless", &config_struct->lossless},
        {"avif", &config_struct->avif},
        {"rtc", &config_struct->rtc},
    };
    const size_t bool_opts_size = sizeof(bool_opts) / sizeof(bool_opts[0]);

    for (size_t i = 0; i < bool_opts_size; i++) {
        if (!strcmp(name, bool_opts[i].name)) {
            return str_to_bool(value, bool_opts[i].out);
        }
    }

    return return_error;
}<|MERGE_RESOLUTION|>--- conflicted
+++ resolved
@@ -1324,58 +1324,39 @@
     return EB_ErrorNone;
 }
 
-<<<<<<< HEAD
+static EbErrorType str_to_uint8(const char *nptr, uint8_t *out, char **nextptr) {
+    char    *endptr;
+    uint32_t val;
+
+    if (strtol(nptr, NULL, 0) < 0) {
+        return EB_ErrorBadParameter;
+    }
+
+    val = strtoul(nptr, &endptr, 0);
+
+    if (endptr == nptr || (!nextptr && *endptr))
+        return EB_ErrorBadParameter;
+
+    // check for the range
+    if (val > UINT8_MAX)
+        return EB_ErrorBadParameter;
+
+    *out = (uint8_t)val;
+    if (nextptr)
+        *nextptr = endptr;
+    return EB_ErrorNone;
+}
+
 static EbErrorType str_to_double(const char *nptr, double *out, char **nextptr) {
     char  *endptr;
     double val;
 
     val = strtod(nptr, &endptr);
-=======
-#if RFCTR_PARSE_LIST
-static EbErrorType str_to_int8(const char *nptr, int8_t *out, char **nextptr) {
-    char   *endptr;
-    int32_t val;
-
-    val = strtol(nptr, &endptr, 0);
->>>>>>> ede11fa8
 
     if (endptr == nptr || (!nextptr && *endptr))
         return EB_ErrorBadParameter;
 
-<<<<<<< HEAD
     *out = val;
-=======
-    // check for the range
-    if (val < INT8_MIN || val > INT8_MAX)
-        return EB_ErrorBadParameter;
-
-    *out = (int8_t)val;
->>>>>>> ede11fa8
-    if (nextptr)
-        *nextptr = endptr;
-    return EB_ErrorNone;
-}
-
-<<<<<<< HEAD
-=======
-static EbErrorType str_to_uint8(const char *nptr, uint8_t *out, char **nextptr) {
-    char    *endptr;
-    uint32_t val;
-
-    if (strtol(nptr, NULL, 0) < 0) {
-        return EB_ErrorBadParameter;
-    }
-
-    val = strtoul(nptr, &endptr, 0);
-
-    if (endptr == nptr || (!nextptr && *endptr))
-        return EB_ErrorBadParameter;
-
-    // check for the range
-    if (val > UINT8_MAX)
-        return EB_ErrorBadParameter;
-
-    *out = (uint8_t)val;
     if (nextptr)
         *nextptr = endptr;
     return EB_ErrorNone;
@@ -1418,7 +1399,6 @@
 PARSE_LIST(uint32)
 PARSE_LIST(uint64)
 #else
->>>>>>> ede11fa8
 //assume the input list of values are in the format of "[v1,v2,v3,...]"
 static EbErrorType parse_list_int32(const char *nptr, int32_t *list, size_t n) {
     const char *ptr = nptr;
