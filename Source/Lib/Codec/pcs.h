--- conflicted
+++ resolved
@@ -1189,14 +1189,8 @@
     uint8_t variance_boost_strength;
     uint8_t variance_octile;
     uint8_t tf_strength;
-<<<<<<< HEAD
     bool    allintra;
-=======
-#if OPT_ALLINTRA_STILLIMAGE_2
-    bool allintra;
-#endif
     uint8_t qp_scale_compress_strength;
->>>>>>> 7735e259
 } PictureControlSetInitData;
 
 /**************************************
