--- conflicted
+++ resolved
@@ -57,11 +57,8 @@
 #define COMP_MODE                         1 // Add inter-inter compound modes
 #define PREDICTIVE_ME                     1 // Perform ME search around MVP @ MD
 #define MD_STAGING                        1
-<<<<<<< HEAD
 #define MD_EXIT                           1
-=======
 #define TURN_OFF_DUAL_MODE                1
->>>>>>> 9a15408f
 #define SC_SETTINGS_TUNING                1 // SC Settings Tuning
 #define HME_ME_TUNING                     1 // HME/ME tuning
 
