/*
* Copyright(c) 2019 Intel Corporation
* SPDX - License - Identifier: BSD - 2 - Clause - Patent
*/

/*
* Copyright (c) 2016, Alliance for Open Media. All rights reserved
*
* This source code is subject to the terms of the BSD 2 Clause License and
* the Alliance for Open Media Patent License 1.0. If the BSD 2 Clause License
* was not distributed with this source code in the LICENSE file, you can
* obtain it at www.aomedia.org/license/software. If the Alliance for Open
* Media Patent License 1.0 was not distributed with this source code in the
* PATENTS file, you can obtain it at www.aomedia.org/license/patent.
*/

#ifndef EbDefinitions_h
#define EbDefinitions_h
#include <stdint.h>
#include <stdlib.h>
#include <string.h>
#include <stddef.h>
#include "EbSvtAv1.h"
#ifdef _WIN32
#define inline __inline
#elif __GNUC__
#define inline __inline__
#ifndef fseeko64
#define fseeko64 fseek
#endif
#ifndef ftello64
#define ftello64 ftell
#endif
#else
#error OS not supported
#endif

#ifdef __cplusplus
extern "C" {
#endif

// Internal Marcos
#define NON_AVX512_SUPPORT

#define INCOMPLETE_SB_FIX                 1 // Handle the incomplete SBs properly based on the standard and consider all allowed blocks
#define QPS_TUNING                        1 // Tune the QPS algorithm to consider ALR_REF filtering and movement of the pictures
                                            // Update to a more accurate QPS complexity metric
#define CDEF_AVX_OPT                      1
#define ENABLE_CDF_UPDATE                 1 // Add the support for end of frame CDF update
#define MR_MODE                           0
#define EIGTH_PEL_MV                      0
#define ALTREF_TF_EIGHTH_PEL_SEARCH       1 // Add 1/8 sub-pel search/compensation @ Temporal Filtering
#define ALTREF_TF_ADAPTIVE_WINDOW_SIZE    1 // Add the ability to use dynamic/asymmetric window for AltRef temporal filtering, add the ability to derive the activity within past and future frames @ picture decision, and add a logic to derive window size from activity
#define TF_KEY                            1 // Temporal Filtering  for Key frames. OFF for Screen Content.
#define TFK_ALTREF_DYNAMIC_WINDOW         1 // Applying Dynamic window to key frame temporal filtering
#define TFK_QPS_TUNING                    1 // QP scaling tuning of temporally filtered key frames.
#define COMP_MODE                         1 // Add inter-inter compound modes
#define PREDICTIVE_ME                     1 // Perform ME search around MVP @ MD
#define MD_STAGING                        1
#define MD_EXIT                           1
#define TURN_OFF_DUAL_MODE                1
#define SC_SETTINGS_TUNING                1 // SC Settings Tuning
#define HME_ME_TUNING                     1 // HME/ME tuning


<<<<<<< HEAD
=======
#define MFMV_SUPPORT                      1// Temporal mvp support. aka. MFMV

>>>>>>> cc463e7a
//FOR DEBUGGING - Do not remove
#define NO_ENCDEC                         0 // bypass encDec to test cmpliance of MD. complained achieved when skip_flag is OFF. Port sample code from VCI-SW_AV1_Candidate1 branch

#define ADP_STATS_PER_LAYER                             0
#if !MD_STAGING
#define NFL_TX_TH                                       12 // To be tuned
#define NFL_IT_TH                                       2 // To be tuned
#endif
#define NSQ_TAB_SIZE                                    6
#define AOM_INTERP_EXTEND                               4
#define OPTIMISED_EX_SUBPEL                             1

#if OPTIMISED_EX_SUBPEL
#define H_PEL_SEARCH_WIND 3  // 1/2-pel serach window
#else
#define H_PEL_SEARCH_WIND 4  // 1/2-pel serach window
#endif
#define Q_PEL_SEARCH_WIND 2  // 1/4-pel serach window
#define HP_REF_OPT        1  // Remove redundant positions.
typedef enum ME_HP_MODE {
    EX_HP_MODE = 0,       // Exhaustive  1/2-pel serach mode.
    REFINMENT_HP_MODE = 1 // Refinement 1/2-pel serach mode.
} ME_HP_MODE;
typedef enum ME_QP_MODE {
    EX_QP_MODE = 0,       // Exhaustive  1/4-pel serach mode.
    REFINMENT_QP_MODE = 1 // Refinement 1/4-pel serach mode.
} ME_QP_MODE;
struct Buf2D
{
    uint8_t *buf;
    uint8_t *buf0;
    int width;
    int height;
    int stride;
};
typedef struct MvLimits
{
    int col_min;
    int col_max;
    int row_min;
    int row_max;
} MvLimits;
typedef struct {
    uint8_t by;
    uint8_t bx;
    uint8_t skip;
} cdef_list;

/*!\brief force enum to be unsigned 1 byte*/
#define UENUM1BYTE(enumvar) \
  ;                         \
  typedef uint8_t enumvar

enum {
    DIAMOND = 0,
    NSTEP = 1,
    HEX = 2,
    BIGDIA = 3,
    SQUARE = 4,
    FAST_HEX = 5,
    FAST_DIAMOND = 6
} UENUM1BYTE(SEARCH_METHODS);

/********************************************************/
/****************** Pre-defined Values ******************/
/********************************************************/

#define ALTREF_MAX_NFRAMES 10 // maximum number of frames allowed for the Alt-ref picture computation
                              // this number can be increased by increasing the constant
                              // FUTURE_WINDOW_WIDTH defined in EbPictureDecisionProcess.c
#define ALTREF_MAX_STRENGTH 6

#define PAD_VALUE                                (128+32)

//  Delta QP support
#define ADD_DELTA_QP_SUPPORT                      0  // Add delta QP support - Please enable this flag and iproveSharpness (config) to test the QPM
#define BLOCK_MAX_COUNT_SB_128                    4421  // TODO: reduce alloction for 64x64
#define BLOCK_MAX_COUNT_SB_64                     1101  // TODO: reduce alloction for 64x64
#define MAX_TXB_COUNT                             4 // Maximum number of transform blocks.
#if MD_STAGING // classes
#define MAX_NFL                                   65
#define MAX_NFL_BUFF                              (MAX_NFL + CAND_CLASS_TOTAL)  //need one extra temp buffer for each fast loop call
#else
#define MAX_NFL                                   40
#endif
#define MAX_LAD                                   120 // max lookahead-distance 2x60fps
#define ROUND_UV(x) (((x)>>3)<<3)
#define AV1_PROB_COST_SHIFT 9
#define AOMINNERBORDERINPIXELS 160
#define SWITCHABLE_FILTER_CONTEXTS ((SWITCHABLE_FILTERS + 1) * 4)
#define MAX_MB_PLANE   3
#define CFL_MAX_BlockSize (BLOCK_32X32)
#define CFL_BUF_LINE (32)
#define CFL_BUF_LINE_I128 (CFL_BUF_LINE >> 3)
#define CFL_BUF_LINE_I256 (CFL_BUF_LINE >> 4)
#define CFL_BUF_SQUARE (CFL_BUF_LINE * CFL_BUF_LINE)
/***********************************    AV1_OBU     ********************************/
#define INVALID_NEIGHBOR_DATA 0xFFu
#define CONFIG_BITSTREAM_DEBUG 0
#define CONFIG_BUFFER_MODEL 1
#define CONFIG_COEFFICIENT_RANGE_CHECKING 0
#define CONFIG_ENTROPY_STATS 0
#define CONFIG_FP_MB_STATS 0
#define CONFIG_INTERNAL_STATS 0
#define CONFIG_RD_DEBUG 0

// Max superblock size
#define MAX_SB_SIZE_LOG2 7
#define MAX_SB_SIZE (1 << MAX_SB_SIZE_LOG2)
#define MAX_SB_SQUARE (MAX_SB_SIZE * MAX_SB_SIZE)
#define SB_STRIDE_Y    MAX_SB_SIZE
#define SB_STRIDE_UV  (MAX_SB_SIZE>>1)

// Min superblock size
#define MIN_SB_SIZE_LOG2 6

// Pixels per Mode Info (MI) unit
#define MI_SIZE_LOG2 2
#define MI_SIZE (1 << MI_SIZE_LOG2)

// MI-units per max superblock (MI Block - MIB)
#define MAX_MIB_SIZE_LOG2 (MAX_SB_SIZE_LOG2 - MI_SIZE_LOG2)
#define MAX_MIB_SIZE (1 << MAX_MIB_SIZE_LOG2)

// MI-units per min superblock
#define SB64_MIB_SIZE 16

// MI-units per min superblock
#define MIN_MIB_SIZE_LOG2 (MIN_SB_SIZE_LOG2 - MI_SIZE_LOG2)

// Mask to extract MI offset within max MIB
#define MAX_MIB_MASK (MAX_MIB_SIZE - 1)

// Maximum size of a loop restoration tile
#define RESTORATION_TILESIZE_MAX 256
// Maximum number of tile rows and tile columns
#define MAX_TILE_ROWS 64
#define MAX_TILE_COLS 64
#define MAX_VARTX_DEPTH 1
#define MI_SIZE_64X64 (64 >> MI_SIZE_LOG2)
#define MI_SIZE_128X128 (128 >> MI_SIZE_LOG2)
#define MAX_PALETTE_SQUARE (64 * 64)
// Maximum number of colors in a palette.
#define PALETTE_MAX_SIZE 8
// Minimum number of colors in a palette.
#define PALETTE_MIN_SIZE 2
#define FRAME_OFFSET_BITS 5
#define MAX_FRAME_DISTANCE ((1 << FRAME_OFFSET_BITS) - 1)

// 4 frame filter levels: y plane vertical, y plane horizontal,
// u plane, and v plane
#define FRAME_LF_COUNT 4
#define DEFAULT_DELTA_LF_MULTI 0
#define MAX_MODE_LF_DELTAS 2
#define LEVEL_MAJOR_BITS 3
#define LEVEL_MINOR_BITS 2
#define LEVEL_BITS (LEVEL_MAJOR_BITS + LEVEL_MINOR_BITS)

#define LEVEL_MAJOR_MIN 2
#define LEVEL_MAJOR_MAX ((1 << LEVEL_MAJOR_BITS) - 1 + LEVEL_MAJOR_MIN)
#define LEVEL_MINOR_MIN 0
#define LEVEL_MINOR_MAX ((1 << LEVEL_MINOR_BITS) - 1)

#define OP_POINTS_CNT_MINUS_1_BITS 5
#define OP_POINTS_IDC_BITS 12
#define TX_SIZE_LUMA_MIN (TX_4X4)
/* We don't need to code a transform size unless the allowed size is at least
one more than the minimum. */
#define TX_SIZE_CTX_MIN (TX_SIZE_LUMA_MIN + 1)

// Maximum tx_size categories
#define MAX_TX_CATS (TX_SIZES - TX_SIZE_CTX_MIN)
#define MAX_TX_DEPTH 2

#define MAX_TX_SIZE_LOG2 (6)
#define MAX_TX_SIZE (1 << MAX_TX_SIZE_LOG2)
#define MIN_TX_SIZE_LOG2 2
#define MIN_TX_SIZE (1 << MIN_TX_SIZE_LOG2)
#define MAX_TX_SQUARE (MAX_TX_SIZE * MAX_TX_SIZE)

// Pad 4 extra columns to remove horizontal availability check.
#define TX_PAD_HOR_LOG2 2
#define TX_PAD_HOR 4
// Pad 6 extra rows (2 on top and 4 on bottom) to remove vertical availability
// check.
#define TX_PAD_TOP 2
#define TX_PAD_BOTTOM 4
#define TX_PAD_VER (TX_PAD_TOP + TX_PAD_BOTTOM)
// Pad 16 extra bytes to avoid reading overflow in SIMD optimization.
#define TX_PAD_END 16
#define TX_PAD_2D \
((MAX_TX_SIZE + TX_PAD_HOR) * (MAX_TX_SIZE + TX_PAD_VER) + TX_PAD_END)
#define COMPOUND_WEIGHT_MODE DIST
#define DIST_PRECISION_BITS 4
#define DIST_PRECISION (1 << DIST_PRECISION_BITS)  // 16

// TODO(chengchen): Temporal flag serve as experimental flag for WIP
// bitmask construction.
// Shall be removed when bitmask code is completely checkedin
#define LOOP_FILTER_BITMASK 0
#define PROFILE_BITS 3

// AV1 Loop Filter
#define AV1_LF                                    1  // AV1 Loop Filter
#if AV1_LF
#define LF_SHARPNESS 0
#endif

#define FILTER_BITS 7
#define SUBPEL_BITS 4
#define SUBPEL_MASK ((1 << SUBPEL_BITS) - 1)
#define SUBPEL_SHIFTS (1 << SUBPEL_BITS)
#define SUBPEL_TAPS 8
typedef int16_t InterpKernel[SUBPEL_TAPS];

/***************************************************/
/****************** Helper Macros ******************/
/***************************************************/
void aom_reset_mmx_state(void);
extern void RunEmms();
#define aom_clear_system_state() RunEmms() //aom_reset_mmx_state()

/* Shift down with rounding for use when n >= 0, value >= 0 */
#define ROUND_POWER_OF_TWO(value, n) (((value)+(((1 << (n)) >> 1))) >> (n))

/* Shift down with rounding for signed integers, for use when n >= 0 */
#define ROUND_POWER_OF_TWO_SIGNED(value, n)           \
    (((value) < 0) ? -ROUND_POWER_OF_TWO(-(value), (n)) \
                 : ROUND_POWER_OF_TWO((value), (n)))

/* Shift down with rounding for use when n >= 0, value >= 0 for (64 bit) */
#define ROUND_POWER_OF_TWO_64(value, n) \
    (((value) + ((((int64_t)1 << (n)) >> 1))) >> (n))

/* Shift down with rounding for signed integers, for use when n >= 0 (64 bit) */
#define ROUND_POWER_OF_TWO_SIGNED_64(value, n)           \
    (((value) < 0) ? -ROUND_POWER_OF_TWO_64(-(value), (n)) \
                 : ROUND_POWER_OF_TWO_64((value), (n)))

#ifdef __cplusplus
#define EB_EXTERN extern "C"
#else
#define EB_EXTERN
#endif // __cplusplus

#define INLINE __inline
#define RESTRICT
#ifdef _MSC_VER
#define FOPEN(f,s,m) fopen_s(&f,s,m)
#else
#define FOPEN(f,s,m) f=fopen(s,m)
#endif

#define IMPLIES(a, b) (!(a) || (b))  //  Logical 'a implies b' (or 'a -> b')
#if (defined(__GNUC__) && __GNUC__) || defined(__SUNPRO_C)
#define DECLARE_ALIGNED(n, typ, val) typ val __attribute__((aligned(n)))
#elif defined(_MSC_VER)
#define DECLARE_ALIGNED(n, typ, val) __declspec(align(n)) typ val
#else
#warning No alignment directives known for this compiler.
#define DECLARE_ALIGNED(n, typ, val) typ val
#endif

#if defined(_MSC_VER)
#define EB_ALIGN(n) __declspec(align(n))
#elif defined(__GNUC__)
#define EB_ALIGN(n) __attribute__((__aligned__(n)))
#else
#define EB_ALIGN(n)
#endif

#if defined(_MSC_VER)
#define AOM_FORCE_INLINE __forceinline
#define AOM_INLINE __inline
#else
#define AOM_FORCE_INLINE __inline__ __attribute__((always_inline))
    // TODO(jbb): Allow a way to force inline off for older compilers.
#define AOM_INLINE inline
#endif
    //*********************************************************************************************************************//
    // mem.h
    /* shift right or left depending on sign of n */
#define RIGHT_SIGNED_SHIFT(value, n) \
((n) < 0 ? ((value) << (-(n))) : ((value) >> (n)))
    //*********************************************************************************************************************//
    // cpmmom.h
    // Only need this for fixed-size arrays, for structs just assign.
#define av1_copy(dest, src)              \
{                                      \
    assert(sizeof(dest) == sizeof(src)); \
    memcpy(dest, src, sizeof(src));      \
}

    // mem_ops.h
#ifndef MAU_T
    /* Minimum Access Unit for this target */
#define MAU_T uint8_t
#endif

#ifndef MEM_VALUE_T
#define MEM_VALUE_T int32_t
#endif

#undef MEM_VALUE_T_SZ_BITS
#define MEM_VALUE_T_SZ_BITS (sizeof(MEM_VALUE_T) << 3)

static __inline void mem_put_le16(void *vmem, MEM_VALUE_T val) {
    MAU_T *mem = (MAU_T *)vmem;

    mem[0] = (MAU_T)((val >> 0) & 0xff);
    mem[1] = (MAU_T)((val >> 8) & 0xff);
}

static __inline void mem_put_le32(void *vmem, MEM_VALUE_T val) {
    MAU_T *mem = (MAU_T *)vmem;

    mem[0] = (MAU_T)((val >> 0) & 0xff);
    mem[1] = (MAU_T)((val >> 8) & 0xff);
    mem[2] = (MAU_T)((val >> 16) & 0xff);
    mem[3] = (MAU_T)((val >> 24) & 0xff);
}
/* clang-format on */
//#endif  // AOM_PORTS_MEM_OPS_H_

typedef uint16_t ConvBufType;

typedef struct ConvolveParams
{
    int32_t ref;
    int32_t do_average;
    ConvBufType *dst;
    int32_t dst_stride;
    int32_t round_0;
    int32_t round_1;
    int32_t plane;
    int32_t is_compound;
    int32_t use_jnt_comp_avg;
    int32_t fwd_offset;
    int32_t bck_offset;
#if COMP_MODE
    int32_t use_dist_wtd_comp_avg;
#endif
} ConvolveParams;

// texture component type
typedef enum ATTRIBUTE_PACKED
{
    COMPONENT_LUMA = 0,            // luma
    COMPONENT_CHROMA = 1,            // chroma (Cb+Cr)
    COMPONENT_CHROMA_CB = 2,            // chroma Cb
    COMPONENT_CHROMA_CR = 3,            // chroma Cr
    COMPONENT_ALL = 4,            // Y+Cb+Cr
    COMPONENT_NONE = 15
}COMPONENT_TYPE;

static int32_t clamp(int32_t value, int32_t low, int32_t high) {
    return value < low ? low : (value > high ? high : value);
}

static INLINE int64_t clamp64(int64_t value, int64_t low, int64_t high) {
    return value < low ? low : (value > high ? high : value);
}

static INLINE uint8_t clip_pixel(int32_t val) {
    return (uint8_t)((val > 255) ? 255 : (val < 0) ? 0 : val);
}

static INLINE uint16_t clip_pixel_highbd(int32_t val, int32_t bd) {
    switch (bd) {
    case 8:
    default: return (uint16_t)clamp(val, 0, 255);
    case 10: return (uint16_t)clamp(val, 0, 1023);
    case 12: return (uint16_t)clamp(val, 0, 4095);
    }
}
//*********************************************************************************************************************//
// enums.h
/*!\brief Decorator indicating that given struct/union/enum is packed */
#ifndef ATTRIBUTE_PACKED
#if defined(__GNUC__) && __GNUC__
#define ATTRIBUTE_PACKED __attribute__((packed))
#elif defined(_MSC_VER)
#define ATTRIBUTE_PACKED
#else
#define ATTRIBUTE_PACKED
#endif
#endif /* ATTRIBUTE_PACKED */

#if MD_STAGING // classes
typedef enum CAND_CLASS {
    CAND_CLASS_0,
    CAND_CLASS_1,
    CAND_CLASS_2,
    CAND_CLASS_3,
    CAND_CLASS_TOTAL
} CAND_CLASS;

typedef enum MD_STAGE {
    MD_STAGE_0,
    MD_STAGE_1,
    MD_STAGE_2,
    MD_STAGE_3,
    MD_STAGE_TOTAL
} MD_STAGE;

#define MD_STAGING_MODE_0    0
#define MD_STAGING_MODE_1    1
#define MD_STAGING_MODE_2    2
#define MD_STAGING_MODE_3    3

#define INTRA_NFL           16
#define INTER_NEW_NFL       16
#define INTER_PRED_NFL      16

#endif

#define MD_EXIT_THSL         0 // MD_EXIT_THSL -->0 is lossless 100 is maximum. Increase with a step of 10-20.

typedef enum
{
    EIGHTTAP_REGULAR,
    EIGHTTAP_SMOOTH,
    MULTITAP_SHARP,
    BILINEAR,
    INTERP_FILTERS_ALL,
    SWITCHABLE_FILTERS = BILINEAR,
    SWITCHABLE = SWITCHABLE_FILTERS + 1, /* the last switchable one */
    EXTRA_FILTERS = INTERP_FILTERS_ALL - SWITCHABLE_FILTERS,
}InterpFilter;

typedef struct InterpFilterParams
{
    const int16_t *filter_ptr;
    uint16_t taps;
    uint16_t subpel_shifts;
    InterpFilter interp_filter;
} InterpFilterParams;

typedef enum TxSearchLevel
{
    TX_SEARCH_OFF,
    TX_SEARCH_ENC_DEC,
    TX_SEARCH_INTER_DEPTH,
    TX_SEARCH_FULL_LOOP
} TxSearchLevel;

typedef enum InterpolationSearchLevel
{
    IT_SEARCH_OFF,
    IT_SEARCH_INTER_DEPTH,
    IT_SEARCH_FULL_LOOP,
    IT_SEARCH_FAST_LOOP_UV_BLIND,
    IT_SEARCH_FAST_LOOP,
} InterpolationSearchLevel;

typedef enum NsqSearchLevel
{
    NSQ_SEARCH_OFF,
    NSQ_SEARCH_LEVEL1,
    NSQ_SEARCH_LEVEL2,
    NSQ_SEARCH_LEVEL3,
    NSQ_SEARCH_LEVEL4,
    NSQ_SEARCH_LEVEL5,
    NSQ_SEARCH_LEVEL6,
    NSQ_SEARCH_FULL
} NsqSearchLevel;

#define MAX_PARENT_SQ     6
typedef enum CompoundDistWeightMode {
    DIST,
} CompoundDistWeightMode;

// Profile 0.  8-bit and 10-bit 4:2:0 and 4:0:0 only.
// Profile 1.  8-bit and 10-bit 4:4:4
// Profile 2.  8-bit and 10-bit 4:2:2
//            12 bit  4:0:0, 4:2:2 and 4:4:4
typedef enum BitstreamProfile {
    PROFILE_0,
    PROFILE_1,
    PROFILE_2,
    MAX_PROFILES
} BitstreamProfile;
// Note: Some enums use the attribute 'packed' to use smallest possible integer
// type, so that we can save memory when they are used in structs/arrays.

typedef enum ATTRIBUTE_PACKED {
    BLOCK_4X4,
    BLOCK_4X8,
    BLOCK_8X4,
    BLOCK_8X8,
    BLOCK_8X16,
    BLOCK_16X8,
    BLOCK_16X16,
    BLOCK_16X32,
    BLOCK_32X16,
    BLOCK_32X32,
    BLOCK_32X64,
    BLOCK_64X32,
    BLOCK_64X64,
    BLOCK_64X128,
    BLOCK_128X64,
    BLOCK_128X128,
    BLOCK_4X16,
    BLOCK_16X4,
    BLOCK_8X32,
    BLOCK_32X8,
    BLOCK_16X64,
    BLOCK_64X16,
    BlockSizeS_ALL,
    BlockSizeS = BLOCK_4X16,
    BLOCK_INVALID = 255,
    BLOCK_LARGEST = (BlockSizeS - 1)
} BlockSize;

typedef enum ATTRIBUTE_PACKED {
    PARTITION_NONE,
    PARTITION_HORZ,
    PARTITION_VERT,
    PARTITION_SPLIT,
    PARTITION_HORZ_A,  // HORZ split and the top partition is split again
    PARTITION_HORZ_B,  // HORZ split and the bottom partition is split again
    PARTITION_VERT_A,  // VERT split and the left partition is split again
    PARTITION_VERT_B,  // VERT split and the right partition is split again
    PARTITION_HORZ_4,  // 4:1 horizontal partition
    PARTITION_VERT_4,  // 4:1 vertical partition
    EXT_PARTITION_TYPES,
    PARTITION_TYPES = PARTITION_SPLIT + 1,
    PARTITION_INVALID = 255
} PartitionType;

#define MAX_NUM_BLOCKS_ALLOC  7493  //max number of blocks assuming 128x128-4x4 all partitions.

typedef enum ATTRIBUTE_PACKED {
    PART_N,
    PART_H,
    PART_V,
    PART_HA,
    PART_HB,
    PART_VA,
    PART_VB,
    PART_H4,
    PART_V4,
    PART_S
} PART;

static const uint8_t mi_size_wide[BlockSizeS_ALL] = {
    1, 1, 2, 2, 2, 4, 4, 4, 8, 8, 8, 16, 16, 16, 32, 32, 1, 4, 2, 8, 4, 16
};
static const uint8_t mi_size_high[BlockSizeS_ALL] = {
    1, 2, 1, 2, 4, 2, 4, 8, 4, 8, 16, 8, 16, 32, 16, 32, 4, 1, 8, 2, 16, 4
};

typedef char PartitionContextType;
#define PARTITION_PLOFFSET 4  // number of probability models per block size
#define PARTITION_BlockSizeS 5
#define PARTITION_CONTEXTS (PARTITION_BlockSizeS * PARTITION_PLOFFSET)

// block transform size
#if defined(_MSC_VER)
typedef uint8_t TxSize;
enum ATTRIBUTE_PACKED {
#else
typedef enum ATTRIBUTE_PACKED {
#endif
    TX_4X4,             // 4x4 transform
    TX_8X8,             // 8x8 transform
    TX_16X16,           // 16x16 transform
    TX_32X32,           // 32x32 transform
    TX_64X64,           // 64x64 transform
    TX_4X8,             // 4x8 transform
    TX_8X4,             // 8x4 transform
    TX_8X16,            // 8x16 transform
    TX_16X8,            // 16x8 transform
    TX_16X32,           // 16x32 transform
    TX_32X16,           // 32x16 transform
    TX_32X64,           // 32x64 transform
    TX_64X32,           // 64x32 transform
    TX_4X16,            // 4x16 transform
    TX_16X4,            // 16x4 transform
    TX_8X32,            // 8x32 transform
    TX_32X8,            // 32x8 transform
    TX_16X64,           // 16x64 transform
    TX_64X16,           // 64x16 transform
    TX_SIZES_ALL,       // Includes rectangular transforms
    TX_SIZES = TX_4X8,  // Does NOT include rectangular transforms
    TX_SIZES_LARGEST = TX_64X64,
    TX_INVALID = 255  // Invalid transform size

#if defined(_MSC_VER)
};
#else
} TxSize;
#endif
static const TxSize tx_depth_to_tx_size[3][BlockSizeS_ALL] = {
    // tx_depth 0
    {
        TX_4X4,
        TX_4X8,
        TX_8X4,
        TX_8X8,
        TX_8X16,
        TX_16X8,
        TX_16X16,
        TX_16X32,
        TX_32X16,
        TX_32X32,
        TX_32X64,
        TX_64X32,
        TX_64X64,
        TX_64X64,//TX_64X128,
        TX_64X64,//TX_128X64,
        TX_64X64,//TX_128X128,
        TX_4X16,
        TX_16X4,
        TX_8X32,
        TX_32X8,
        TX_16X64,
        TX_64X16
    },
    // tx_depth 1:
    {
        TX_4X4,
        TX_4X8,
        TX_8X4,
        TX_4X4,
        TX_8X8,
        TX_8X8,
        TX_8X8,
        TX_16X16,
        TX_16X16,
        TX_16X16,
        TX_32X32,
        TX_32X32,
        TX_32X32,
        TX_64X64,//TX_64X128,
        TX_64X64,//TX_128X64,
        TX_64X64,//TX_128X128,
        TX_4X4,
        TX_4X4,
        TX_8X8,
        TX_8X8,
        TX_16X16,
        TX_16X16
    },
    // tx_depth 2
    {
        TX_4X4,
        TX_4X8,
        TX_8X4,
        TX_8X8,
        TX_4X4,
        TX_4X4,
        TX_4X4,
        TX_8X8,
        TX_8X8,
        TX_8X8,
        TX_16X16,
        TX_16X16,
        TX_16X16,
        TX_64X64,//TX_64X128,
        TX_64X64,//TX_128X64,
        TX_64X64,//TX_128X128,
        TX_4X16, // No depth 2
        TX_16X4, // No depth 2
        TX_4X4,
        TX_4X4,
        TX_8X8,
        TX_8X8
    }
};
static const int32_t tx_size_wide[TX_SIZES_ALL] = {
    4, 8, 16, 32, 64, 4, 8, 8, 16, 16, 32, 32, 64, 4, 16, 8, 32, 16, 64,
};
// Transform block height in pixels
static const int32_t tx_size_high[TX_SIZES_ALL] = {
    4, 8, 16, 32, 64, 8, 4, 16, 8, 32, 16, 64, 32, 16, 4, 32, 8, 64, 16,
};

 // TranLow  is the datatype used for final transform coefficients.
typedef int32_t TranLow;
typedef uint8_t QmVal;

typedef enum TxClass
{
    TX_CLASS_2D = 0,
    TX_CLASS_HORIZ = 1,
    TX_CLASS_VERT = 2,
    TX_CLASSES = 3,
} TxClass;

static INLINE TxSize av1_get_adjusted_tx_size(TxSize tx_size)
{
    switch (tx_size) {
    case TX_64X64:
    case TX_64X32:
    case TX_32X64: return TX_32X32;
    case TX_64X16: return TX_32X16;
    case TX_16X64: return TX_16X32;
    default: return tx_size;
    }
}

// Transform block width in log2
static const int32_t tx_size_wide_log2[TX_SIZES_ALL] = {
    2, 3, 4, 5, 6, 2, 3, 3, 4, 4, 5, 5, 6, 2, 4, 3, 5, 4, 6,
};

// Transform block height in log2
static const int32_t tx_size_high_log2[TX_SIZES_ALL] = {
    2, 3, 4, 5, 6, 3, 2, 4, 3, 5, 4, 6, 5, 4, 2, 5, 3, 6, 4,
};
#define ALIGN_POWER_OF_TWO(value, n) \
(((value) + ((1 << (n)) - 1)) & ~((1 << (n)) - 1))
#define AOM_PLANE_Y 0       /**< Y (Luminance) plane */
#define AOM_PLANE_U 1       /**< U (Chroma) plane */
#define AOM_PLANE_V 2       /**< V (Chroma) plane */

#define CONVERT_TO_SHORTPTR(x) ((uint16_t *)(((uintptr_t)(x)) << 1))
#define CONVERT_TO_BYTEPTR(x) ((uint8_t *)(((uintptr_t)(x)) >> 1))

#define AOMMIN(x, y) (((x) < (y)) ? (x) : (y))
#define AOMMAX(x, y) (((x) > (y)) ? (x) : (y))

// frame transform mode
typedef enum ATTRIBUTE_PACKED
{
    ONLY_4X4,         // use only 4x4 transform
    TX_MODE_LARGEST,  // transform size is the largest possible for pu size
    TX_MODE_SELECT,   // transform specified for each block
    TX_MODES,
} TxMode;

// 1D tx types
typedef enum ATTRIBUTE_PACKED
{
    DCT_1D,
    ADST_1D,
    FLIPADST_1D,
    IDTX_1D,
    // TODO(sarahparker) need to eventually put something here for the
    // mrc experiment to make this work with the ext-tx pruning functions
    TX_TYPES_1D,
} TxType1D;

typedef enum ATTRIBUTE_PACKED
{
    DCT_DCT,    // DCT  in both horizontal and vertical
    ADST_DCT,   // ADST in vertical, DCT in horizontal
    DCT_ADST,   // DCT  in vertical, ADST in horizontal
    ADST_ADST,  // ADST in both directions
    FLIPADST_DCT,
    DCT_FLIPADST,
    FLIPADST_FLIPADST,
    ADST_FLIPADST,
    FLIPADST_ADST,
    IDTX,
    V_DCT,
    H_DCT,
    V_ADST,
    H_ADST,
    V_FLIPADST,
    H_FLIPADST,
    TX_TYPES,
} TxType;

typedef enum ATTRIBUTE_PACKED
{
    // DCT only
    EXT_TX_SET_DCTONLY,
    // DCT + Identity only
    EXT_TX_SET_DCT_IDTX,
    // Discrete Trig transforms w/o flip (4) + Identity (1)
    EXT_TX_SET_DTT4_IDTX,
    // Discrete Trig transforms w/o flip (4) + Identity (1) + 1D Hor/vert DCT (2)
    EXT_TX_SET_DTT4_IDTX_1DDCT,
    // Discrete Trig transforms w/ flip (9) + Identity (1) + 1D Hor/Ver DCT (2)
    EXT_TX_SET_DTT9_IDTX_1DDCT,
    // Discrete Trig transforms w/ flip (9) + Identity (1) + 1D Hor/Ver (6)
    EXT_TX_SET_ALL16,
    EXT_TX_SET_TYPES
} TxSetType;

typedef struct TxfmParam
{
    // for both forward and inverse transforms
    TxType tx_type;
    TxSize tx_size;
    int32_t lossless;
    int32_t bd;
    // are the pixel buffers octets or shorts?  This should collapse to
    // bd==8 implies !is_hbd, but that's not certain right now.
    int32_t is_hbd;
    TxSetType tx_set_type;
    // for inverse transforms only
    int32_t eob;
} TxfmParam;

#define IS_2D_TRANSFORM(tx_type) (tx_type < IDTX)
#define EXT_TX_SIZES 4       // number of sizes that use extended transforms
#define EXT_TX_SETS_INTER 4  // Sets of transform selections for INTER
#define EXT_TX_SETS_INTRA 3  // Sets of transform selections for INTRA

typedef enum ATTRIBUTE_PACKED
{
    UNIDIR_COMP_REFERENCE,
    BIDIR_COMP_REFERENCE,
    COMP_REFERENCE_TYPES,
} CompReferenceType;

typedef enum ATTRIBUTE_PACKED
{
    PLANE_TYPE_Y,
    PLANE_TYPE_UV,
    PLANE_TYPES
} PlaneType;

#define CFL_ALPHABET_SIZE_LOG2 4
#define CFL_ALPHABET_SIZE (1 << CFL_ALPHABET_SIZE_LOG2)
#define CFL_MAGS_SIZE ((2 << CFL_ALPHABET_SIZE_LOG2) + 1)
#define CFL_IDX_U(idx) (idx >> CFL_ALPHABET_SIZE_LOG2)
#define CFL_IDX_V(idx) (idx & (CFL_ALPHABET_SIZE - 1))

typedef enum ATTRIBUTE_PACKED
{
    CFL_PRED_U,
    CFL_PRED_V,
    CFL_PRED_PLANES
} CflPredType;

typedef enum ATTRIBUTE_PACKED
{
    CFL_SIGN_ZERO,
    CFL_SIGN_NEG,
    CFL_SIGN_POS,
    CFL_SIGNS
} CflSignType;

typedef enum ATTRIBUTE_PACKED
{
    CFL_DISALLOWED,
    CFL_ALLOWED,
    CFL_ALLOWED_TYPES
} CflAllowedType;

// CFL_SIGN_ZERO,CFL_SIGN_ZERO is invalid
#define CFL_JOINT_SIGNS (CFL_SIGNS * CFL_SIGNS - 1)
// CFL_SIGN_U is equivalent to (js + 1) / 3 for js in 0 to 8
#define CFL_SIGN_U(js) (((js + 1) * 11) >> 5)
// CFL_SIGN_V is equivalent to (js + 1) % 3 for js in 0 to 8
#define CFL_SIGN_V(js) ((js + 1) - CFL_SIGNS * CFL_SIGN_U(js))

// There is no context when the alpha for a given plane is zero.
// So there are 2 fewer contexts than joint signs.
#define CFL_ALPHA_CONTEXTS (CFL_JOINT_SIGNS + 1 - CFL_SIGNS)
#define CFL_CONTEXT_U(js) (js + 1 - CFL_SIGNS)
// Also, the contexts are symmetric under swapping the planes.
#define CFL_CONTEXT_V(js) \
(CFL_SIGN_V(js) * CFL_SIGNS + CFL_SIGN_U(js) - CFL_SIGNS)

typedef enum ATTRIBUTE_PACKED {
    PALETTE_MAP,
    COLOR_MAP_TYPES,
} COLOR_MAP_TYPE;

typedef enum ATTRIBUTE_PACKED {
    TWO_COLORS,
    THREE_COLORS,
    FOUR_COLORS,
    FIVE_COLORS,
    SIX_COLORS,
    SEVEN_COLORS,
    EIGHT_COLORS,
    PALETTE_SIZES
} PaletteSize;

typedef enum ATTRIBUTE_PACKED
{
    PALETTE_COLOR_ONE,
    PALETTE_COLOR_TWO,
    PALETTE_COLOR_THREE,
    PALETTE_COLOR_FOUR,
    PALETTE_COLOR_FIVE,
    PALETTE_COLOR_SIX,
    PALETTE_COLOR_SEVEN,
    PALETTE_COLOR_EIGHT,
    PALETTE_COLORS
} PaletteColor;

// Note: All directional predictors must be between V_PRED and D67_PRED (both
// inclusive).
typedef enum ATTRIBUTE_PACKED
{
    DC_PRED,        // Average of above and left pixels
    V_PRED,         // Vertical
    H_PRED,         // Horizontal
    D45_PRED,       // Directional 45  degree
    D135_PRED,      // Directional 135 degree
    D113_PRED,      // Directional 113 degree
    D157_PRED,      // Directional 157 degree
    D203_PRED,      // Directional 203 degree
    D67_PRED,       // Directional 67  degree
    SMOOTH_PRED,    // Combination of horizontal and vertical interpolation
    SMOOTH_V_PRED,  // Vertical interpolation
    SMOOTH_H_PRED,  // Horizontal interpolation
    PAETH_PRED,     // Predict from the direction of smallest gradient
    NEARESTMV,
    NEARMV,
    GLOBALMV,
    NEWMV,
    // Compound ref compound modes
    NEAREST_NEARESTMV,
    NEAR_NEARMV,
    NEAREST_NEWMV,
    NEW_NEARESTMV,
    NEAR_NEWMV,
    NEW_NEARMV,
    GLOBAL_GLOBALMV,
    NEW_NEWMV,
    MB_MODE_COUNT,
    INTRA_MODE_START = DC_PRED,
    INTRA_MODE_END = NEARESTMV,
    INTRA_MODE_NUM = INTRA_MODE_END - INTRA_MODE_START,
    SINGLE_INTER_MODE_START = NEARESTMV,
    SINGLE_INTER_MODE_END = NEAREST_NEARESTMV,
    SINGLE_INTER_MODE_NUM = SINGLE_INTER_MODE_END - SINGLE_INTER_MODE_START,
    COMP_INTER_MODE_START = NEAREST_NEARESTMV,
    COMP_INTER_MODE_END = MB_MODE_COUNT,
    COMP_INTER_MODE_NUM = COMP_INTER_MODE_END - COMP_INTER_MODE_START,
    INTRA_MODES = PAETH_PRED + 1,  // PAETH_PRED has to be the last intra mode.
    INTRA_INVALID = MB_MODE_COUNT,  // For uv_mode in inter blocks
    INTRA_MODE_4x4
} PredictionMode;

// TODO(ltrudeau) Do we really want to pack this?
// TODO(ltrudeau) Do we match with PredictionMode?
typedef enum ATTRIBUTE_PACKED
{
    UV_DC_PRED,        // Average of above and left pixels
    UV_V_PRED,         // Vertical
    UV_H_PRED,         // Horizontal
    UV_D45_PRED,       // Directional 45  degree
    UV_D135_PRED,      // Directional 135 degree
    UV_D113_PRED,      // Directional 113 degree
    UV_D157_PRED,      // Directional 157 degree
    UV_D203_PRED,      // Directional 203 degree
    UV_D67_PRED,       // Directional 67  degree
    UV_SMOOTH_PRED,    // Combination of horizontal and vertical interpolation
    UV_SMOOTH_V_PRED,  // Vertical interpolation
    UV_SMOOTH_H_PRED,  // Horizontal interpolation
    UV_PAETH_PRED,     // Predict from the direction of smallest gradient
    UV_CFL_PRED,       // Chroma-from-Luma
    UV_INTRA_MODES,
    UV_MODE_INVALID,  // For uv_mode in inter blocks
} UvPredictionMode;

typedef enum ATTRIBUTE_PACKED
{
    SIMPLE_TRANSLATION,
    OBMC_CAUSAL,    // 2-sided OBMC
    WARPED_CAUSAL,  // 2-sided WARPED
    MOTION_MODES
} MotionMode;

typedef enum ATTRIBUTE_PACKED
{
    II_DC_PRED,
    II_V_PRED,
    II_H_PRED,
    II_SMOOTH_PRED,
    INTERINTRA_MODES
} InterIntraMode;

typedef enum
{
#if COMP_MODE
    COMPOUND_AVERAGE,
    COMPOUND_DISTWTD,
    COMPOUND_WEDGE,
    COMPOUND_DIFFWTD,
    COMPOUND_TYPES,
    MASKED_COMPOUND_TYPES = 2,
#else
    COMPOUND_AVERAGE,
    COMPOUND_DISTWTD,
    COMPOUND_WEDGE,
    COMPOUND_DIFFWTD,
    COMPOUND_INTRA,
    COMPOUND_TYPES = 3,
    MASKED_COMPOUND_TYPES = 2,
#endif
} CompoundType;

#if COMP_MODE
#define   COMPOUND_INTRA  4//just for the decoder
#define AOM_BLEND_A64_ROUND_BITS 6
#define AOM_BLEND_A64_MAX_ALPHA (1 << AOM_BLEND_A64_ROUND_BITS)  // 64
#define DIFF_FACTOR_LOG2 4
#define DIFF_FACTOR (1 << DIFF_FACTOR_LOG2)
#define AOM_BLEND_AVG(v0, v1) ROUND_POWER_OF_TWO((v0) + (v1), 1)
typedef uint16_t CONV_BUF_TYPE;
#define MAX_WEDGE_TYPES (1 << 4)
#define MAX_WEDGE_SIZE_LOG2 5  // 32x32
#define MAX_WEDGE_SIZE (1 << MAX_WEDGE_SIZE_LOG2)
#define MAX_WEDGE_SQUARE (MAX_WEDGE_SIZE * MAX_WEDGE_SIZE)
#define WEDGE_WEIGHT_BITS 6
#define WEDGE_NONE -1
#define MASK_MASTER_SIZE ((MAX_WEDGE_SIZE) << 1)
#define MASK_MASTER_STRIDE (MASK_MASTER_SIZE)
typedef struct {
    int enable_order_hint;           // 0 - disable order hint, and related tools
    int order_hint_bits_minus_1;     // dist_wtd_comp, ref_frame_mvs,
    int enable_dist_wtd_comp;        // 0 - disable dist-wtd compound modes
    int enable_ref_frame_mvs;        // 0 - disable ref frame mvs
} OrderHintInfoEnc;
enum {
    MD_COMP_AVG,
    MD_COMP_DIST,
    MD_COMP_DIFF0,
    MD_COMP_WEDGE,
    MD_COMP_TYPES,
} UENUM1BYTE(MD_COMP_TYPE);
#define COMPOUND_TYPE  CompoundType
#define MAX_DIFFWTD_MASK_BITS 1
enum {
    DIFFWTD_38 = 0,
    DIFFWTD_38_INV,
    DIFFWTD_MASK_TYPES,
} UENUM1BYTE(DIFFWTD_MASK_TYPE);
typedef struct {
    uint8_t *seg_mask;
    int wedge_index;
    int wedge_sign;
    DIFFWTD_MASK_TYPE mask_type;
    COMPOUND_TYPE type;
} INTERINTER_COMPOUND_DATA;
#endif

typedef enum ATTRIBUTE_PACKED
{
    FILTER_DC_PRED,
    FILTER_V_PRED,
    FILTER_H_PRED,
    FILTER_D157_PRED,
    FILTER_PAETH_PRED,
    FILTER_INTRA_MODES,
} FilterIntraMode;

#define DIRECTIONAL_MODES 8
#define MAX_ANGLE_DELTA 3
#define ANGLE_STEP 3

#define INTER_MODES (1 + NEWMV - NEARESTMV)

#define INTER_COMPOUND_MODES (1 + NEW_NEWMV - NEAREST_NEARESTMV)

#define SKIP_CONTEXTS 3
#define SKIP_MODE_CONTEXTS 3

#define COMP_INDEX_CONTEXTS 6
#define COMP_GROUP_IDX_CONTEXTS 6

#define NMV_CONTEXTS 3

#define NEWMV_MODE_CONTEXTS 6
#define GLOBALMV_MODE_CONTEXTS 2
#define REFMV_MODE_CONTEXTS 6
#define DRL_MODE_CONTEXTS 3

#define GLOBALMV_OFFSET 3
#define REFMV_OFFSET 4

#define NEWMV_CTX_MASK ((1 << GLOBALMV_OFFSET) - 1)
#define GLOBALMV_CTX_MASK ((1 << (REFMV_OFFSET - GLOBALMV_OFFSET)) - 1)
#define REFMV_CTX_MASK ((1 << (8 - REFMV_OFFSET)) - 1)

#define COMP_NEWMV_CTXS 5
#define INTER_MODE_CONTEXTS 8

#define DELTA_Q_SMALL 3
#define DELTA_Q_PROBS (DELTA_Q_SMALL)
#define DEFAULT_DELTA_Q_RES 1
#define DELTA_LF_SMALL 3
#define DELTA_LF_PROBS (DELTA_LF_SMALL)
#define DEFAULT_DELTA_LF_RES 2

/* Segment Feature Masks */
#define MAX_MV_REF_CANDIDATES 2

#define MAX_REF_MV_STACK_SIZE 8
#define REF_CAT_LEVEL 640

#define INTRA_INTER_CONTEXTS 4
#define COMP_INTER_CONTEXTS 5
#define REF_CONTEXTS 3

#define COMP_REF_TYPE_CONTEXTS 5
#define UNI_COMP_REF_CONTEXTS 3

#define TXFM_PARTITION_CONTEXTS ((TX_SIZES - TX_8X8) * 6 - 3)
typedef uint8_t TXFM_CONTEXT;

// frame types
#define NONE_FRAME -1
#define INTRA_FRAME 0
#define LAST_FRAME 1
#define LAST2_FRAME 2
#define LAST3_FRAME 3
#define GOLDEN_FRAME 4
#define BWDREF_FRAME 5
#define ALTREF2_FRAME 6
#define ALTREF_FRAME 7
#define LAST_REF_FRAMES (LAST3_FRAME - LAST_FRAME + 1)

#define REFS_PER_FRAME 7
#define INTER_REFS_PER_FRAME (ALTREF_FRAME - LAST_FRAME + 1)
#define TOTAL_REFS_PER_FRAME (ALTREF_FRAME - INTRA_FRAME + 1)

#define FWD_REFS (GOLDEN_FRAME - LAST_FRAME + 1)
#define FWD_RF_OFFSET(ref) (ref - LAST_FRAME)
#define BWD_REFS (ALTREF_FRAME - BWDREF_FRAME + 1)
#define BWD_RF_OFFSET(ref) (ref - BWDREF_FRAME)

#define SINGLE_REFS (FWD_REFS + BWD_REFS)

typedef enum ATTRIBUTE_PACKED
{
    LAST_LAST2_FRAMES,      // { LAST_FRAME, LAST2_FRAME }
    LAST_LAST3_FRAMES,      // { LAST_FRAME, LAST3_FRAME }
    LAST_GOLDEN_FRAMES,     // { LAST_FRAME, GOLDEN_FRAME }
    BWDREF_ALTREF_FRAMES,   // { BWDREF_FRAME, ALTREF_FRAME }
    LAST2_LAST3_FRAMES,     // { LAST2_FRAME, LAST3_FRAME }
    LAST2_GOLDEN_FRAMES,    // { LAST2_FRAME, GOLDEN_FRAME }
    LAST3_GOLDEN_FRAMES,    // { LAST3_FRAME, GOLDEN_FRAME }
    BWDREF_ALTREF2_FRAMES,  // { BWDREF_FRAME, ALTREF2_FRAME }
    ALTREF2_ALTREF_FRAMES,  // { ALTREF2_FRAME, ALTREF_FRAME }
    TOTAL_UNIDIR_COMP_REFS,
    // NOTE: UNIDIR_COMP_REFS is the number of uni-directional reference pairs
    //       that are explicitly signaled.
    UNIDIR_COMP_REFS = BWDREF_ALTREF_FRAMES + 1,
} UniDirCompRef;

#define TOTAL_COMP_REFS (FWD_REFS * BWD_REFS + TOTAL_UNIDIR_COMP_REFS)

#define COMP_REFS (FWD_REFS * BWD_REFS + UNIDIR_COMP_REFS)

// NOTE: A limited number of unidirectional reference pairs can be signalled for
//       compound prediction. The use of skip mode, on the other hand, makes it
//       possible to have a reference pair not listed for explicit signaling.
#define MODE_CTX_REF_FRAMES (TOTAL_REFS_PER_FRAME + TOTAL_COMP_REFS)

typedef enum ATTRIBUTE_PACKED
{
    RESTORE_NONE,
    RESTORE_WIENER,
    RESTORE_SGRPROJ,
    RESTORE_SWITCHABLE,
    RESTORE_SWITCHABLE_TYPES = RESTORE_SWITCHABLE,
    RESTORE_TYPES = 4,
} RestorationType;

#define SCALE_NUMERATOR 8
#define SUPERRES_SCALE_BITS 3
#define SUPERRES_SCALE_DENOMINATOR_MIN (SCALE_NUMERATOR + 1)

//*********************************************************************************************************************//
// assert.h
#undef assert

#ifdef NDEBUG

#define assert(expression) ((void)0)

#else
#define assert(expression) ((void)0)

#endif
//**********************************************************************************************************************//
// onyxc_int.h
#define CDEF_MAX_STRENGTHS 16

#define REF_FRAMES_LOG2 3
#define REF_FRAMES (1 << REF_FRAMES_LOG2)

// 4 scratch frames for the new frames to support a maximum of 4 cores decoding
// in parallel, 3 for scaled references on the encoder.
// TODO(hkuang): Add ondemand frame buffers instead of hardcoding the number
// of framebuffers.
// TODO(jkoleszar): These 3 extra references could probably come from the
// normal reference pool.
#define FRAME_BUFFERS (REF_FRAMES + 7)

/* Constant values while waiting for the sequence header */
#define FRAME_ID_LENGTH 15
#define DELTA_FRAME_ID_LENGTH 14

#define FRAME_CONTEXTS (FRAME_BUFFERS + 1)
// Extra frame context which is always kept at default values
#define FRAME_CONTEXT_DEFAULTS (FRAME_CONTEXTS - 1)
#define PRIMARY_REF_BITS 3
#define PRIMARY_REF_NONE 7

#define NUM_PING_PONG_BUFFERS 2

#define MAX_NUM_TEMPORAL_LAYERS 8
#define MAX_NUM_SPATIAL_LAYERS 4
/* clang-format off */
// clang-format seems to think this is a pointer dereference and not a
// multiplication.
#define MAX_NUM_OPERATING_POINTS \
MAX_NUM_TEMPORAL_LAYERS * MAX_NUM_SPATIAL_LAYERS

static INLINE int32_t is_valid_seq_level_idx(uint8_t seq_level_idx) {
    return seq_level_idx < 24 || seq_level_idx == 31;
}
// TODO(jingning): Turning this on to set up transform coefficient
// processing timer.
#define TXCOEFF_TIMER 0
#define TXCOEFF_COST_TIMER 0

typedef enum
{
    SINGLE_REFERENCE = 0,
    COMPOUND_REFERENCE = 1,
    REFERENCE_MODE_SELECT = 2,
    REFERENCE_MODES = 3,
} ReferenceMode;

typedef enum RefreshFrameContextMode
{
    /**
    * Frame context updates are disabled
    */
    REFRESH_FRAME_CONTEXT_DISABLED,
    /**
    * Update frame context to values resulting from backward probability
    * updates based on entropy/counts in the decoded frame
    */
    REFRESH_FRAME_CONTEXT_BACKWARD,
} RefreshFrameContextMode;

//**********************************************************************************************************************//
// aom_codec.h
/*!\brief Algorithm return codes */
typedef enum AomCodecErr
{
    /*!\brief Operation completed without error */
    AOM_CODEC_OK,
    /*!\brief Unspecified error */
    AOM_CODEC_ERROR,
    /*!\brief Memory operation failed */
    AOM_CODEC_MEM_ERROR,
    /*!\brief ABI version mismatch */
    AOM_CODEC_ABI_MISMATCH,
    /*!\brief Algorithm does not have required capability */
    AOM_CODEC_INCAPABLE,
    /*!\brief The given bitstream is not supported.
    *
    * The bitstream was unable to be parsed at the highest level. The decoder
    * is unable to proceed. This error \ref SHOULD be treated as fatal to the
    * stream. */
    AOM_CODEC_UNSUP_BITSTREAM,
    /*!\brief Encoded bitstream uses an unsupported feature
    *
    * The decoder does not implement a feature required by the encoder. This
    * return code should only be used for features that prevent future
    * pictures from being properly decoded. This error \ref MAY be treated as
    * fatal to the stream or \ref MAY be treated as fatal to the current GOP.
    */
    AOM_CODEC_UNSUP_FEATURE,
    /*!\brief The coded data for this stream is corrupt or incomplete
    *
    * There was a problem decoding the current frame.  This return code
    * should only be used for failures that prevent future pictures from
    * being properly decoded. This error \ref MAY be treated as fatal to the
    * stream or \ref MAY be treated as fatal to the current GOP. If decoding
    * is continued for the current GOP, artifacts may be present.
    */
    AOM_CODEC_CORRUPT_FRAME,
    /*!\brief An application-supplied parameter is not valid.
    *
    */
    AOM_CODEC_INVALID_PARAM,
    /*!\brief An iterator reached the end of list.
    *
    */
    AOM_CODEC_LIST_END
} AomCodecErr;

//**********************************************************************************************************************//
// Common_data.h
static const int32_t intra_mode_context[INTRA_MODES] = {
    0, 1, 2, 3, 4, 4, 4, 4, 3, 0, 1, 2, 0,
};

static const TxSize txsize_sqr_map[TX_SIZES_ALL] = {
    TX_4X4,    // TX_4X4
    TX_8X8,    // TX_8X8
    TX_16X16,  // TX_16X16
    TX_32X32,  // TX_32X32
    TX_64X64,  // TX_64X64
    TX_4X4,    // TX_4X8
    TX_4X4,    // TX_8X4
    TX_8X8,    // TX_8X16
    TX_8X8,    // TX_16X8
    TX_16X16,  // TX_16X32
    TX_16X16,  // TX_32X16
    TX_32X32,  // TX_32X64
    TX_32X32,  // TX_64X32
    TX_4X4,    // TX_4X16
    TX_4X4,    // TX_16X4
    TX_8X8,    // TX_8X32
    TX_8X8,    // TX_32X8
    TX_16X16,  // TX_16X64
    TX_16X16,  // TX_64X16
};
static const TxSize txsize_sqr_up_map[TX_SIZES_ALL] = {
    TX_4X4,    // TX_4X4
    TX_8X8,    // TX_8X8
    TX_16X16,  // TX_16X16
    TX_32X32,  // TX_32X32
    TX_64X64,  // TX_64X64
    TX_8X8,    // TX_4X8
    TX_8X8,    // TX_8X4
    TX_16X16,  // TX_8X16
    TX_16X16,  // TX_16X8
    TX_32X32,  // TX_16X32
    TX_32X32,  // TX_32X16
    TX_64X64,  // TX_32X64
    TX_64X64,  // TX_64X32
    TX_16X16,  // TX_4X16
    TX_16X16,  // TX_16X4
    TX_32X32,  // TX_8X32
    TX_32X32,  // TX_32X8
    TX_64X64,  // TX_16X64
    TX_64X64,  // TX_64X16
};

// above and left partition
typedef struct PartitionContext
{
    PartitionContextType above;
    PartitionContextType left;
}PartitionContext;
// Generates 5 bit field in which each bit set to 1 represents
// a BlockSize partition  11111 means we split 128x128, 64x64, 32x32, 16x16
// and 8x8.  10000 means we just split the 128x128 to 64x64
/* clang-format off */
static const struct
{
    PartitionContextType above;
    PartitionContextType left;
} partition_context_lookup[BlockSizeS_ALL] = {
{ 31, 31 },  // 4X4   - {0b11111, 0b11111}
{ 31, 30 },  // 4X8   - {0b11111, 0b11110}
{ 30, 31 },  // 8X4   - {0b11110, 0b11111}
{ 30, 30 },  // 8X8   - {0b11110, 0b11110}
{ 30, 28 },  // 8X16  - {0b11110, 0b11100}
{ 28, 30 },  // 16X8  - {0b11100, 0b11110}
{ 28, 28 },  // 16X16 - {0b11100, 0b11100}
{ 28, 24 },  // 16X32 - {0b11100, 0b11000}
{ 24, 28 },  // 32X16 - {0b11000, 0b11100}
{ 24, 24 },  // 32X32 - {0b11000, 0b11000}
{ 24, 16 },  // 32X64 - {0b11000, 0b10000}
{ 16, 24 },  // 64X32 - {0b10000, 0b11000}
{ 16, 16 },  // 64X64 - {0b10000, 0b10000}
{ 16, 0 },   // 64X128- {0b10000, 0b00000}
{ 0, 16 },   // 128X64- {0b00000, 0b10000}
{ 0, 0 },    // 128X128-{0b00000, 0b00000}
{ 31, 28 },  // 4X16  - {0b11111, 0b11100}
{ 28, 31 },  // 16X4  - {0b11100, 0b11111}
{ 30, 24 },  // 8X32  - {0b11110, 0b11000}
{ 24, 30 },  // 32X8  - {0b11000, 0b11110}
{ 28, 16 },  // 16X64 - {0b11100, 0b10000}
{ 16, 28 },  // 64X16 - {0b10000, 0b11100}
};
/* clang-format on */

// Width/height lookup tables in units of various block sizes
static const uint8_t block_size_wide[BlockSizeS_ALL] = {
    4, 4, 8, 8, 8, 16, 16, 16, 32, 32, 32,
    64, 64, 64, 128, 128, 4, 16, 8, 32, 16, 64
};

static const uint8_t block_size_high[BlockSizeS_ALL] = {
    4, 8, 4, 8, 16, 8, 16, 32, 16, 32, 64,
    32, 64, 128, 64, 128, 16, 4, 32, 8, 64, 16
};

// AOMMIN(3, AOMMIN(b_width_log2(bsize), b_height_log2(bsize)))
static const uint8_t size_group_lookup[BlockSizeS_ALL] = {
    0, 0, 0, 1, 1, 1, 2, 2, 2, 3, 3, 3, 3, 3, 3, 3, 0, 0, 1, 1, 2, 2
};

static const uint8_t num_pels_log2_lookup[BlockSizeS_ALL] = {
    4, 5, 5, 6, 7, 7, 8, 9, 9, 10, 11, 11, 12, 13, 13, 14, 6, 6, 8, 8, 10, 10
};
static const TxSize max_txsize_lookup[BlockSizeS_ALL] = {
    //                   4X4
    TX_4X4,
    // 4X8,    8X4,      8X8
    TX_4X4, TX_4X4, TX_8X8,
    // 8X16,   16X8,     16X16
    TX_8X8, TX_8X8, TX_16X16,
    // 16X32,  32X16,    32X32
    TX_16X16, TX_16X16, TX_32X32,
    // 32X64,  64X32,
    TX_32X32, TX_32X32,
    // 64X64
    TX_64X64,
    // 64x128, 128x64,   128x128
    TX_64X64, TX_64X64, TX_64X64,
    // 4x16,   16x4,     8x32
    TX_4X4, TX_4X4, TX_8X8,
    // 32x8,   16x64     64x16
    TX_8X8, TX_16X16, TX_16X16
};

static const TxSize max_txsize_rect_lookup[BlockSizeS_ALL] = {
    // 4X4
    TX_4X4,
    // 4X8,    8X4,      8X8
    TX_4X8, TX_8X4, TX_8X8,
    // 8X16,   16X8,     16X16
    TX_8X16, TX_16X8, TX_16X16,
    // 16X32,  32X16,    32X32
    TX_16X32, TX_32X16, TX_32X32,
    // 32X64,  64X32,
    TX_32X64, TX_64X32,
    // 64X64
    TX_64X64,
    // 64x128, 128x64,   128x128
    TX_64X64, TX_64X64, TX_64X64,
    // 4x16,   16x4,
    TX_4X16, TX_16X4,
    // 8x32,   32x8
    TX_8X32, TX_32X8,
    // 16x64,  64x16
    TX_16X64, TX_64X16
};

// Transform block width in unit
static const int32_t tx_size_wide_unit[TX_SIZES_ALL] = {
    1, 2, 4, 8, 16, 1, 2, 2, 4, 4, 8, 8, 16, 1, 4, 2, 8, 4, 16,
};
// Transform block height in unit
static const int32_t tx_size_high_unit[TX_SIZES_ALL] = {
    1, 2, 4, 8, 16, 2, 1, 4, 2, 8, 4, 16, 8, 4, 1, 8, 2, 16, 4,
};

static const TxSize sub_tx_size_map[TX_SIZES_ALL] = {
    TX_4X4,    // TX_4X4
    TX_4X4,    // TX_8X8
    TX_8X8,    // TX_16X16
    TX_16X16,  // TX_32X32
    TX_32X32,  // TX_64X64
    TX_4X4,    // TX_4X8
    TX_4X4,    // TX_8X4
    TX_8X8,    // TX_8X16
    TX_8X8,    // TX_16X8
    TX_16X16,  // TX_16X32
    TX_16X16,  // TX_32X16
    TX_32X32,  // TX_32X64
    TX_32X32,  // TX_64X32
    TX_4X8,    // TX_4X16
    TX_8X4,    // TX_16X4
    TX_8X16,   // TX_8X32
    TX_16X8,   // TX_32X8
    TX_16X32,  // TX_16X64
    TX_32X16,  // TX_64X16
};
static const TxSize txsize_horz_map[TX_SIZES_ALL] = {
    TX_4X4,    // TX_4X4
    TX_8X8,    // TX_8X8
    TX_16X16,  // TX_16X16
    TX_32X32,  // TX_32X32
    TX_64X64,  // TX_64X64
    TX_4X4,    // TX_4X8
    TX_8X8,    // TX_8X4
    TX_8X8,    // TX_8X16
    TX_16X16,  // TX_16X8
    TX_16X16,  // TX_16X32
    TX_32X32,  // TX_32X16
    TX_32X32,  // TX_32X64
    TX_64X64,  // TX_64X32
    TX_4X4,    // TX_4X16
    TX_16X16,  // TX_16X4
    TX_8X8,    // TX_8X32
    TX_32X32,  // TX_32X8
    TX_16X16,  // TX_16X64
    TX_64X64,  // TX_64X16
};

static const TxSize txsize_vert_map[TX_SIZES_ALL] = {
    TX_4X4,    // TX_4X4
    TX_8X8,    // TX_8X8
    TX_16X16,  // TX_16X16
    TX_32X32,  // TX_32X32
    TX_64X64,  // TX_64X64
    TX_8X8,    // TX_4X8
    TX_4X4,    // TX_8X4
    TX_16X16,  // TX_8X16
    TX_8X8,    // TX_16X8
    TX_32X32,  // TX_16X32
    TX_16X16,  // TX_32X16
    TX_64X64,  // TX_32X64
    TX_32X32,  // TX_64X32
    TX_16X16,  // TX_4X16
    TX_4X4,    // TX_16X4
    TX_32X32,  // TX_8X32
    TX_8X8,    // TX_32X8
    TX_64X64,  // TX_16X64
    TX_16X16,  // TX_64X16
};
static const uint8_t mi_size_wide_log2[BlockSizeS_ALL] = {
    0, 0, 1, 1, 1, 2, 2, 2, 3, 3, 3, 4, 4, 4, 5, 5, 0, 2, 1, 3, 2, 4
};
static const uint8_t mi_size_high_log2[BlockSizeS_ALL] = {
    0, 1, 0, 1, 2, 1, 2, 3, 2, 3, 4, 3, 4, 5, 4, 5, 2, 0, 3, 1, 4, 2
};

typedef struct SgrParamsType
{
    int32_t r[2];  // radii
    int32_t s[2];  // sgr parameters for r[0] and r[1], based on GenSgrprojVtable()
} SgrParamsType;

//**********************************************************************************************************************//
// blockd.h
typedef enum FrameType
{
    KEY_FRAME = 0,
    INTER_FRAME = 1,
    INTRA_ONLY_FRAME = 2,  // replaces intra-only
    S_FRAME = 3,
    FRAME_TYPES,
} FrameType;

typedef int8_t MvReferenceFrame;

// Number of transform types in each set type

static const int32_t av1_num_ext_tx_set[EXT_TX_SET_TYPES] = {
    1, 2, 5, 7, 12, 16,
};

static const int32_t av1_ext_tx_used[EXT_TX_SET_TYPES][TX_TYPES] = {
    { 1, 0, 0, 0, 0, 0, 0, 0, 0, 0, 0, 0, 0, 0, 0, 0 },
{ 1, 0, 0, 0, 0, 0, 0, 0, 0, 1, 0, 0, 0, 0, 0, 0 },
{ 1, 1, 1, 1, 0, 0, 0, 0, 0, 1, 0, 0, 0, 0, 0, 0 },
{ 1, 1, 1, 1, 0, 0, 0, 0, 0, 1, 1, 1, 0, 0, 0, 0 },
{ 1, 1, 1, 1, 1, 1, 1, 1, 1, 1, 1, 1, 0, 0, 0, 0 },
{ 1, 1, 1, 1, 1, 1, 1, 1, 1, 1, 1, 1, 1, 1, 1, 1 },
};

static INLINE TxSetType get_ext_tx_set_type(TxSize tx_size, int32_t is_inter,
    int32_t use_reduced_set) {
    const TxSize tx_size_sqr_up = txsize_sqr_up_map[tx_size];

    if (tx_size_sqr_up > TX_32X32) return EXT_TX_SET_DCTONLY;
    if (tx_size_sqr_up == TX_32X32)
        return is_inter ? EXT_TX_SET_DCT_IDTX : EXT_TX_SET_DCTONLY;
    if (use_reduced_set)
        return is_inter ? EXT_TX_SET_DCT_IDTX : EXT_TX_SET_DTT4_IDTX;
    const TxSize tx_size_sqr = txsize_sqr_map[tx_size];
    if (is_inter) {
        return (tx_size_sqr == TX_16X16 ? EXT_TX_SET_DTT9_IDTX_1DDCT
            : EXT_TX_SET_ALL16);
    }
    else {
        return (tx_size_sqr == TX_16X16 ? EXT_TX_SET_DTT4_IDTX
            : EXT_TX_SET_DTT4_IDTX_1DDCT);
    }
}
static INLINE int32_t get_ext_tx_types(TxSize tx_size, int32_t is_inter,
    int32_t use_reduced_set) {
    const int32_t set_type = get_ext_tx_set_type(tx_size, is_inter, use_reduced_set);
    return av1_num_ext_tx_set[set_type];
}
// Maps tx set types to the indices.
static const int32_t ext_tx_set_index[2][EXT_TX_SET_TYPES] = {
    { // Intra
        0, -1, 2, 1, -1, -1 },
        { // Inter
            0, 3, -1, -1, 2, 1 },
};

static INLINE int32_t get_ext_tx_set(TxSize tx_size, int32_t is_inter,
    int32_t use_reduced_set) {
    const TxSetType set_type =
        get_ext_tx_set_type(tx_size, is_inter, use_reduced_set);
    return ext_tx_set_index[is_inter][set_type];
}

static INLINE int32_t is_inter_compound_mode(PredictionMode mode) {
    return mode >= NEAREST_NEARESTMV && mode <= NEW_NEWMV;
}
static INLINE int is_inter_singleref_mode(PredictionMode mode) {
    return mode >= SINGLE_INTER_MODE_START && mode < SINGLE_INTER_MODE_END;
}

//**********************************************************************************************************************//
// encoder.h
typedef enum FrameContextIndex
{
    // regular inter frame
    REGULAR_FRAME = 0,
    // alternate reference frame
    ARF_FRAME = 1,
    // overlay frame
    OVERLAY_FRAME = 2,
    // golden frame
    GLD_FRAME = 3,
    // backward reference frame
    BRF_FRAME = 4,
    // extra alternate reference frame
    EXT_ARF_FRAME = 5,
    FRAME_CONTEXT_INDEXES
} FrameContextIndex;

//**********************************************************************************************************************//
// common.h
#define av1_zero(dest) memset(&(dest), 0, sizeof(dest))
//**********************************************************************************************************************//
// alloccommon.h
#define INVALID_IDX -1  // Invalid buffer index.

//**********************************************************************************************************************//
// quant_common.h
#define MINQ 0
#define MAXQ 255
#define QINDEX_RANGE (MAXQ - MINQ + 1)
#define QINDEX_BITS 8
// Total number of QM sets stored
#define QM_LEVEL_BITS 4
#define NUM_QM_LEVELS (1 << QM_LEVEL_BITS)
/* Range of QMS is between first and last value, with offset applied to inter
* blocks*/
#define DEFAULT_QM_Y 10
#define DEFAULT_QM_U 11
#define DEFAULT_QM_V 12
#define DEFAULT_QM_FIRST 5
#define DEFAULT_QM_LAST 9

//**********************************************************************************************************************//
// blockd.h
#define NO_FILTER_FOR_IBC 1  // Disable in-loop filters for frame with intrabc
//**********************************************************************************************************************//
// av1_loopfilter.h
#define MAX_LOOP_FILTER 63
#define MAX_SHARPNESS 7
#define SIMD_WIDTH 16

struct LoopFilter {
    int32_t filter_level[2];
    int32_t filter_level_u;
    int32_t filter_level_v;

    int32_t sharpness_level;

    uint8_t mode_ref_delta_enabled;
    uint8_t mode_ref_delta_update;

    // 0 = Intra, Last, Last2+Last3,
    // GF, BRF, ARF2, ARF
    int8_t ref_deltas[REF_FRAMES];

    // 0 = ZERO_MV, MV
    int8_t mode_deltas[MAX_MODE_LF_DELTAS];
    int32_t combine_vert_horz_lf;
};

#define MAX_SEGMENTS 8
#define MAX_MB_PLANE 3

#define MAX_LOOP_FILTER 63
#define MAX_SHARPNESS 7

#define SIMD_WIDTH 16
// Need to align this structure so when it is declared and
// passed it can be loaded into vector registers.
typedef struct LoopFilterThresh
{
    DECLARE_ALIGNED(SIMD_WIDTH, uint8_t, mblim[SIMD_WIDTH]);
    DECLARE_ALIGNED(SIMD_WIDTH, uint8_t, lim[SIMD_WIDTH]);
    DECLARE_ALIGNED(SIMD_WIDTH, uint8_t, hev_thr[SIMD_WIDTH]);
} LoopFilterThresh;

typedef struct LoopFilterInfoN
{
    LoopFilterThresh lfthr[MAX_LOOP_FILTER + 1];
    uint8_t lvl[MAX_MB_PLANE][MAX_SEGMENTS][2][REF_FRAMES][MAX_MODE_LF_DELTAS];
} LoopFilterInfoN;

//**********************************************************************************************************************//
// cdef.h
#define CDEF_STRENGTH_BITS 6

#define CDEF_PRI_STRENGTHS 16
#define CDEF_SEC_STRENGTHS 4

// Bits of precision used for the model
#define WARPEDMODEL_PREC_BITS 16
// The following constants describe the various precisions
// of different parameters in the global motion experiment.
//
// Given the general homography:
//      [x'     (a  b  c   [x
//  z .  y'  =   d  e  f *  y
//       1]      g  h  i)    1]
//
// Constants using the name ALPHA here are related to parameters
// a, b, d, e. Constants using the name TRANS are related
// to parameters c and f.
//
// Anything ending in PREC_BITS is the number of bits of precision
// to maintain when converting from double to integer.
//
// The ABS parameters are used to create an upper and lower bound
// for each parameter. In other words, after a parameter is integerized
// it is clamped between -(1 << ABS_XXX_BITS) and (1 << ABS_XXX_BITS).
//
// XXX_PREC_DIFF and XXX_DECODE_FACTOR
// are computed once here to prevent repetitive
// computation on the decoder side. These are
// to allow the global motion parameters to be encoded in a lower
// precision than the warped model precision. This means that they
// need to be changed to warped precision when they are decoded.
//
// XX_MIN, XX_MAX are also computed to avoid repeated computation

#define SUBEXPFIN_K 3
#define GM_TRANS_PREC_BITS 6
#define GM_ABS_TRANS_BITS 12
#define GM_ABS_TRANS_ONLY_BITS (GM_ABS_TRANS_BITS - GM_TRANS_PREC_BITS + 3)
#define GM_TRANS_PREC_DIFF (WARPEDMODEL_PREC_BITS - GM_TRANS_PREC_BITS)
#define GM_TRANS_ONLY_PREC_DIFF (WARPEDMODEL_PREC_BITS - 3)
#define GM_TRANS_DECODE_FACTOR (1 << GM_TRANS_PREC_DIFF)
#define GM_TRANS_ONLY_DECODE_FACTOR (1 << GM_TRANS_ONLY_PREC_DIFF)
#define GM_TRANS_ONLY_PREC_BITS 3

#define GM_ALPHA_PREC_BITS 15
#define GM_ABS_ALPHA_BITS 12
#define GM_ALPHA_PREC_DIFF (WARPEDMODEL_PREC_BITS - GM_ALPHA_PREC_BITS)
#define GM_ALPHA_DECODE_FACTOR (1 << GM_ALPHA_PREC_DIFF)

#define GM_ROW3HOMO_PREC_BITS 16
#define GM_ABS_ROW3HOMO_BITS 11
#define GM_ROW3HOMO_PREC_DIFF \
(WARPEDMODEL_ROW3HOMO_PREC_BITS - GM_ROW3HOMO_PREC_BITS)
#define GM_ROW3HOMO_DECODE_FACTOR (1 << GM_ROW3HOMO_PREC_DIFF)

#define GM_TRANS_MAX (1 << GM_ABS_TRANS_BITS)
#define GM_ALPHA_MAX (1 << GM_ABS_ALPHA_BITS)
#define GM_ROW3HOMO_MAX (1 << GM_ABS_ROW3HOMO_BITS)

#define GM_TRANS_MIN -GM_TRANS_MAX
#define GM_ALPHA_MIN -GM_ALPHA_MAX
#define GM_ROW3HOMO_MIN -GM_ROW3HOMO_MAX
/* clang-format off */
typedef enum TransformationType
{
    IDENTITY = 0,      // identity transformation, 0-parameter
    TRANSLATION = 1,   // translational motion 2-parameter
    ROTZOOM = 2,       // simplified affine with rotation + zoom only, 4-parameter
    AFFINE = 3,        // affine, 6-parameter
    TRANS_TYPES,
} TransformationType;
// The order of values in the wmmat matrix below is best described
// by the homography:
//      [x'     (m2 m3 m0   [x
//  z .  y'  =   m4 m5 m1 *  y
//       1]      m6 m7 1)    1]
typedef struct EbWarpedMotionParams
{
    TransformationType wmtype;
    int32_t wmmat[8];
    int16_t alpha, beta, gamma, delta;
    int8_t invalid;
} EbWarpedMotionParams;

/*! Scale factors and scaling function pointers  when reference and current frame dimensions are not equal */
typedef struct ScaleFactors {
    int32_t x_scale_fp;  // horizontal fixed point scale factor
    int32_t y_scale_fp;  // vertical fixed point scale factor
    int32_t x_step_q4;
    int32_t y_step_q4;

    int32_t(*scale_value_x)(int32_t val, const struct ScaleFactors *sf);
    int32_t(*scale_value_y)(int32_t val, const struct ScaleFactors *sf);
} ScaleFactors;

/* clang-format off */
static const EbWarpedMotionParams default_warp_params = {
    IDENTITY,
{ 0, 0, (1 << WARPEDMODEL_PREC_BITS), 0, 0, (1 << WARPEDMODEL_PREC_BITS), 0,
0 },
0, 0, 0, 0,
0,
};

/***********************************    AV1_OBU     ********************************/

//**********************************************************************************************************************//
//**********************************************************************************************************************//

#define YBITS_THSHLD                        50
#define YDC_THSHLD                          5
#define M6_YBITS_THSHLD                     80
#define M6_YDC_THSHLD                       10

#ifdef    _MSC_VER
#define NOINLINE                __declspec ( noinline )
#define FORCE_INLINE            __forceinline
#else
#define NOINLINE                __attribute__(( noinline ))
#define FORCE_INLINE            __attribute__((always_inline))
#endif

#define EB_STRINGIZE( L )       #L
#define EB_MAKESTRING( M, L )   M( L )
#define $Line                   EB_MAKESTRING( EB_STRINGIZE, __LINE__ )
#define EB_SRC_LINE             __FILE__ "(" $Line ") : message "

// ***************************** Definitions *****************************
#define PM_DC_TRSHLD1                       10 // The threshold for DC to disable masking for DC

#define MAX_BITS_PER_FRAME            8000000
#define VAR_BASED_STAT_AREA_THRSLHD         (32*32)

#define ANTI_TRAILING_VAR_THRSLD         1000
#define MAX_VAR_BIAS               100
#define MEAN_DIFF_THRSHOLD         10
#define VAR_DIFF_THRSHOLD          10

#define HME_BIAS_X_THRSHLD1       64
#define HME_BIAS_Y_THRSHLD1       64
#define HME_BIAS_X_THRSHLD2       32
#define HME_BIAS_Y_THRSHLD2       32

#define ASPECT_RATIO_4_3    13           // Limit Ration to detect VGA resolutiosn
#define ASPECT_RATIO_16_9   17           // Limit Ration to detect UHD,1080p,720p ... or similar resolutions

#define ASPECT_RATIO_CLASS_0  0           // 4:3 aspect ratios
#define ASPECT_RATIO_CLASS_1  1           // 16:9 aspect ratios
#define ASPECT_RATIO_CLASS_2  2           // Other aspect ratios

#define SC_FRAMES_TO_IGNORE     1000 // The speed control algorith starts after SC_FRAMES_TO_IGNORE number frames.
#define SC_FRAMES_INTERVAL_SPEED      60 // The speed control Interval To Check the speed
#define SC_FRAMES_INTERVAL_T1         60 // The speed control Interval Threshold1
#define SC_FRAMES_INTERVAL_T2        180 // The speed control Interval Threshold2
#define SC_FRAMES_INTERVAL_T3        120 // The speed control Interval Threshold3

#define SC_SPEED_T2             1250 // speed level thershold. If speed is higher than target speed x SC_SPEED_T2, a slower mode is selected (+25% x 1000 (for precision))
#define SC_SPEED_T1              750 // speed level thershold. If speed is less than target speed x SC_SPEED_T1, a fast mode is selected (-25% x 1000 (for precision))
#define EB_CMPLX_CLASS           uint8_t
#define CMPLX_LOW                0
#define CMPLX_MEDIUM             1
#define CMPLX_HIGH               2
#define CMPLX_VHIGH              3
#define CMPLX_NOISE              4
#define EB_NORMAL_LATENCY        0
#define EB_LOW_LATENCY           1

typedef enum EbBitFieldMasks
{
    BITMASK_0 = 1,
    BITMASK_1 = 2,
    BITMASK_2 = 4,
    BITMASK_3 = 8
} EbBitFieldMasks;

// CLEAN_BASIS_FUNCTIONS
#define CLEAN_BASIS_FUNCTIONS_VAR_TRSHLD 10
#define CLEAN_BASIS_FUNCTIONS_NZCOEF_TRSHLD0 10
#define CLEAN_BASIS_FUNCTIONS_NZCOEF_TRSHLD1 15
#define CLEAN_BASIS_FUNCTIONS_NZCOEF_TRSHLD2 20
// Anti-contouring
#define C3_TRSHLF_N                                    45
#define C3_TRSHLF_D                                    10
#define C4_TRSHLF_N                                    35
#define C4_TRSHLF_D                                    10

#define C1_TRSHLF_4K_N                                45
#define C1_TRSHLF_4K_D                                10
#define C2_TRSHLF_4K_N                                35
#define C2_TRSHLF_4K_D                                10

#define AC_ENERGY_BASED_4K_ANTI_CONTOURING_QP_DELTA     3
#define AC_ENERGY_BASED_4K_ANTI_CONTOURING_MIN_QP       22

#define C1_TRSHLF_N       1
#define C1_TRSHLF_D       1
#define C2_TRSHLF_N       16
#define C2_TRSHLF_D       10

#define CHANGE_LAMBDA_FOR_AURA   0x01
#define RESTRICT_CUS_AND_MODIFY_COST  0x02

#define ANTI_CONTOURING_TH_0     16 * 16
#define ANTI_CONTOURING_TH_1     32 * 32
#define ANTI_CONTOURING_TH_2 2 * 32 * 32

#define ANTI_CONTOURING_DELTA_QP_0  -3
#define ANTI_CONTOURING_DELTA_QP_1  -9
#define ANTI_CONTOURING_DELTA_QP_2  -11

#define AC_ENERGY_BASED_ANTI_CONTOURING_QP_DELTA 11
#define AC_ENERGY_BASED_ANTI_CONTOURING_MIN_QP 20
#define ANTI_CONTOURING_LUMA_T1                40
#define ANTI_CONTOURING_LUMA_T2                180

#define VAR_BASED_DETAIL_PRESERVATION_SELECTOR_THRSLHD         (64*64)

#define LAST_BWD_FRAME     8
#define LAST_ALT_FRAME    16

//----------------------
// Used to hide GCC warnings for unused function tables
#ifdef __GNUC__
#define FUNC_TABLE __attribute__ ((unused))
#else
#define FUNC_TABLE
#endif

#define MAX_NUM_TOKENS          200

#define LAD_DISABLE                       0
#define INIT_RC_OPT_G1                    1
#define INIT_RC_OPT_G2                    1
#define HIST_OPT                          2 // 1 is intrinsic, 2 is C
#define ENABLE_8x8                        0

#define    Log2f                              Log2f_SSE2

#define INPUT_SIZE_576p_TH                  0x90000        // 0.58 Million
#define INPUT_SIZE_1080i_TH                 0xB71B0        // 0.75 Million
#define INPUT_SIZE_1080p_TH                 0x1AB3F0    // 1.75 Million
#define INPUT_SIZE_4K_TH                    0x29F630    // 2.75 Million
#define INPUT_SIZE_8K_TH                    0xA7D8C0    // 11 Million

/** Redefine ASSERT() to avoid warnings
*/
#if defined _DEBUG || _DEBUG_
#include <assert.h>
#define ASSERT assert
#elif defined _DEBUG
#define ASSERT assert
#else
#define ASSERT(exp) ((void)sizeof(exp))
#endif

#define    INTERPOLATION_NEED  4
#define    BUFF_PITCH          (INTERPOLATION_NEED*2+64)
#define    ME_FILTER_TAP       4
#define    SUB_SAD_SEARCH      0
#define    FULL_SAD_SEARCH     1
#define    SSD_SEARCH          2
/************************ INPUT CLASS **************************/

#define EbInputResolution             uint8_t
#define INPUT_SIZE_576p_RANGE_OR_LOWER     0
#define INPUT_SIZE_1080i_RANGE             1
#define INPUT_SIZE_1080p_RANGE             2
#define INPUT_SIZE_4K_RANGE                3
#define INPUT_SIZE_COUNT                   INPUT_SIZE_4K_RANGE + 1

/** The EbPtr type is intended to be used to pass pointers to and from the eBrisk
API.  This is a 32 bit pointer and is aligned on a 32 bit word boundary.
*/
typedef void *EbPtr;

/** The EbString type is intended to be used to pass "C" type strings to and
from the eBrisk API.  The EbString type is a 32 bit pointer to a zero terminated
string.  The pointer is word aligned and the string is byte aligned.
*/
typedef char * EbString;

/** The EbByte type is intended to be used to pass arrays of bytes such as
buffers to and from the eBrisk API.  The EbByte type is a 32 bit pointer.
The pointer is word aligned and the buffer is byte aligned.
*/
typedef uint8_t * EbByte;

/** The EB_SAMPLE type is intended to be used to pass arrays of bytes such as
buffers to and from the eBrisk API.  The EbByte type is a 32 bit pointer.
The pointer is word aligned and the buffer is byte aligned.
*/

/** The EbBitDepthEnum type is used to describe the bitdepth of video data.
*/
typedef enum EbBitDepthEnum
{
    EB_8BIT = 8,
    EB_10BIT = 10,
    EB_12BIT = 12,
    EB_14BIT = 14,
    EB_16BIT = 16,
    EB_32BIT = 32
} EbBitDepthEnum;

/** The EB_GOP type is used to describe the hierarchical coding structure of
Groups of Pictures (GOP) units.
*/
#define EbPred                 uint8_t
#define EB_PRED_LOW_DELAY_P     0
#define EB_PRED_LOW_DELAY_B     1
#define EB_PRED_RANDOM_ACCESS   2
#define EB_PRED_TOTAL_COUNT     3
#define EB_PRED_INVALID         0xFF

/** The EB_SLICE type is used to describe the slice prediction type.
*/

#define EB_SLICE        uint8_t
#define B_SLICE         0
#define P_SLICE         1
#define I_SLICE         2
#define IDR_SLICE       3
#define INVALID_SLICE   0xFF

/** The EbPictStruct type is used to describe the picture structure.
*/
#define EbPictStruct           uint8_t
#define PROGRESSIVE_PICT_STRUCT  0
#define TOP_FIELD_PICT_STRUCT    1
#define BOTTOM_FIELD_PICT_STRUCT 2

/** The EbModeType type is used to describe the PU type.
*/
typedef uint8_t EbModeType;
#define INTER_MODE 1
#define INTRA_MODE 2

#define INVALID_MODE 0xFFu

/** INTRA_4x4 offsets
*/
static const uint8_t INTRA_4x4_OFFSET_X[4] = { 0, 4, 0, 4 };
static const uint8_t INTRA_4x4_OFFSET_Y[4] = { 0, 0, 4, 4 };

/** The EbPartMode type is used to describe the CU partition size.
*/
typedef uint8_t EbPartMode;
#define SIZE_2Nx2N 0
#define SIZE_2NxN  1
#define SIZE_Nx2N  2
#define SIZE_NxN   3
#define SIZE_2NxnU 4
#define SIZE_2NxnD 5
#define SIZE_nLx2N 6
#define SIZE_nRx2N 7
#define SIZE_PART_MODE 8

/** The EbIntraRefreshType is used to describe the intra refresh type.
*/
typedef enum EbIntraRefreshType
{
    NO_REFRESH = 0,
    CRA_REFRESH = 1,
    IDR_REFRESH = 2
}EbIntraRefreshType;

#define SIZE_2Nx2N_PARTITION_MASK   (1 << SIZE_2Nx2N)
#define SIZE_2NxN_PARTITION_MASK    (1 << SIZE_2NxN)
#define SIZE_Nx2N_PARTITION_MASK    (1 << SIZE_Nx2N)
#define SIZE_NxN_PARTITION_MASK     (1 << SIZE_NxN)
#define SIZE_2NxnU_PARTITION_MASK   (1 << SIZE_2NxnU)
#define SIZE_2NxnD_PARTITION_MASK   (1 << SIZE_2NxnD)
#define SIZE_nLx2N_PARTITION_MASK   (1 << SIZE_nLx2N)
#define SIZE_nRx2N_PARTITION_MASK   (1 << SIZE_nRx2N)

/** The EbEncMode type is used to describe the encoder mode .
*/

#define EbEncMode     uint8_t
#define ENC_M0          0
#define ENC_M1          1
#define ENC_M2          2
#define ENC_M3          3
#define ENC_M4          4
#define ENC_M5          5
#define ENC_M6          6
#define ENC_M7          7
#define ENC_M8          8
#define ENC_M9          9
#define ENC_M10         10
#define ENC_M11         11
#define ENC_M12         12

#define MAX_SUPPORTED_MODES 13

#define SPEED_CONTROL_INIT_MOD ENC_M4;
/** The EB_TUID type is used to identify a TU within a CU.
*/
typedef enum EbTuSize
{
    TU_2Nx2N       = 0,
    TU_NxN_0       = 1,
    TU_NxN_1       = 2,
    TU_NxN_2       = 3,
    TU_NxN_3       = 4,
    TU_N2xN2_0     = 5,
    TU_N2xN2_1     = 6,
    TU_N2xN2_2     = 7,
    TU_N2xN2_3     = 8,
    INVALID_TUSIZE = ~0
}EbTuSize;

#define TU_2Nx2N_PARTITION_MASK     (1 << TU_2Nx2N)
#define TU_NxN_0_PARTITION_MASK     (1 << TU_NxN_0)
#define TU_NxN_1_PARTITION_MASK     (1 << TU_NxN_1)
#define TU_NxN_2_PARTITION_MASK     (1 << TU_NxN_2)
#define TU_NxN_3_PARTITION_MASK     (1 << TU_NxN_3)
#define TU_N2xN2_0_PARTITION_MASK   (1 << TU_N2xN2_0)
#define TU_N2xN2_1_PARTITION_MASK   (1 << TU_N2xN2_1)
#define TU_N2xN2_2_PARTITION_MASK   (1 << TU_N2xN2_2)
#define TU_N2xN2_3_PARTITION_MASK   (1 << TU_N2xN2_3)

#define EbReflist            uint8_t
#define REF_LIST_0             0
#define REF_LIST_1             1
#define TOTAL_NUM_OF_REF_LISTS 2
#define INVALID_LIST           0xFF

#define EbPredDirection         uint8_t
#define UNI_PRED_LIST_0          0
#define UNI_PRED_LIST_1          1
#define BI_PRED                  2
#define EB_PREDDIRECTION_TOTAL   3
#define INVALID_PRED_DIRECTION   0xFF

#define UNI_PRED_LIST_0_MASK    (1 << UNI_PRED_LIST_0)
#define UNI_PRED_LIST_1_MASK    (1 << UNI_PRED_LIST_1)
#define BI_PRED_MASK            (1 << BI_PRED)

// The EB_QP_OFFSET_MODE type is used to describe the QP offset
#define EB_FRAME_CARACTERICTICS uint8_t
#define EB_FRAME_CARAC_0           0
#define EB_FRAME_CARAC_1           1
#define EB_FRAME_CARAC_2           2
#define EB_FRAME_CARAC_3           3
#define EB_FRAME_CARAC_4           4

static const uint8_t QP_OFFSET_WEIGHT[3][4] = { // [Slice Type][QP Offset Weight Level]
    { 9, 8, 7, 6 },
    { 9, 8, 7, 6 },
    { 10, 9, 8, 7 }
};
/** Assembly Types
*/
typedef enum EbAsm
{
    ASM_NON_AVX2,
    ASM_AVX2,
    ASM_TYPE_TOTAL,
    ASM_TYPE_INVALID = ~0
} EbAsm;

/** The EB_NULL type is used to define the C style NULL pointer.
*/
#define EB_NULL ((void*) 0)

/** The EbHandle type is used to define OS object handles for threads,
semaphores, mutexs, etc.
*/
typedef void * EbHandle;

/**
object_ptr is a EbPtr to the object being constructed.
object_init_data_ptr is a EbPtr to a data structure used to initialize the object.
*/
typedef EbErrorType(*EbCreator)(
    EbPtr *object_dbl_ptr,
    EbPtr object_init_data_ptr);

#define INVALID_MV            0x80008000 //0xFFFFFFFF    //ICOPY They changed this to 0x80008000
#define BLKSIZE 64

/***************************************
* Generic linked list data structure for passing data into/out from the library
***************************************/
// Reserved types for lib's internal use. Must be less than EB_EXT_TYPE_BASE
#define       EB_TYPE_PIC_TIMING_SEI         0
#define       EB_TYPE_BUFFERING_PERIOD_SEI   1
#define       EB_TYPE_RECOVERY_POINT_SEI     2
#define       EB_TYPE_UNREG_USER_DATA_SEI    3
#define       EB_TYPE_REG_USER_DATA_SEI      4
#define       EB_TYPE_PIC_STRUCT             5             // It is a requirement (for the application) that if pictureStruct is present for 1 picture it shall be present for every picture
#define       EB_TYPE_INPUT_PICTURE_DEF      6

#define       EB_TYPE_HIERARCHICAL_LEVELS  100
#define       EB_TYPE_PRED_STRUCTURE       101

typedef int32_t EbLinkedListType;

typedef struct EbLinkedListNode
{
    void*                     app;                       // points to an application object this node is associated
                                                            // with. this is an opaque pointer to the encoder lib, but
                                                            // release_cb_fnc_ptr may need to access it.
    EbLinkedListType       type;                      // type of data pointed by "data" member variable
    uint32_t                    size;                      // size of (data)
    EbBool                   passthrough;               // whether this is passthrough data from application
    void(*release_cb_fnc_ptr)(struct EbLinkedListNode*); // callback to be executed by encoder when picture reaches end of pipeline, or
                                                        // when aborting. However, at end of pipeline encoder shall
                                                        // NOT invoke this callback if passthrough is TRUE (but
                                                        // still needs to do so when aborting)
    void                     *data;                      // pointer to application's data
    struct EbLinkedListNode  *next;                      // pointer to next node (null when last)
} EbLinkedListNode;

typedef enum DistCalcType
{
    DIST_CALC_RESIDUAL = 0,    // SSE(Coefficients - ReconCoefficients)
    DIST_CALC_PREDICTION = 1,    // SSE(Coefficients) *Note - useful in modes that don't send residual coeff bits
    DIST_CALC_TOTAL = 2
} DistCalcType;

typedef enum EbPtrType
{
    EB_N_PTR        = 0,     // malloc'd pointer
    EB_C_PTR        = 1,     // calloc'd pointer
    EB_A_PTR        = 2,     // malloc'd pointer aligned
    EB_MUTEX        = 3,     // mutex
    EB_SEMAPHORE    = 4,     // semaphore
    EB_THREAD       = 5,      // thread handle
    EB_PTR_TYPE_TOTAL,
} EbPtrType;

typedef struct EbMemoryMapEntry
{
    EbPtr                    ptr;            // points to a memory pointer
    EbPtrType                ptr_type;       // pointer type
    EbPtr                    prev_entry;     // pointer to the prev entry
} EbMemoryMapEntry;

// Rate Control
#define THRESHOLD1QPINCREASE     1
#define THRESHOLD2QPINCREASE     2
#define EB_IOS_POINT            uint8_t
#define OIS_VERY_FAST_MODE       0
#define OIS_FAST_MODE            1
#define OIS_MEDUIM_MODE          2
#define OIS_COMPLEX_MODE         3
#define OIS_VERY_COMPLEX_MODE    4
// Display Total Memory at the end of the memory allocations
#define DISPLAY_MEMORY                              0

extern    EbMemoryMapEntry          *app_memory_map;            // App Memory table
extern    uint32_t                  *app_memory_map_index;       // App Memory index
extern    uint64_t                  *total_app_memory;          // App Memory malloc'd

extern    EbMemoryMapEntry          *memory_map;               // library Memory table
extern    uint32_t                  *memory_map_index;          // library memory index
extern    uint64_t                  *total_lib_memory;          // library Memory malloc'd

extern    uint32_t                   lib_malloc_count;
extern    uint32_t                   lib_thread_count;
extern    uint32_t                   lib_semaphore_count;
extern    uint32_t                   lib_mutex_count;

extern    uint32_t                   app_malloc_count;

#define ALVALUE 64

#define EB_ADD_APP_MEM(pointer, size, pointer_class, count, release, return_type) \
    do { \
        if (!pointer) return return_type; \
        if (*(app_memory_map_index) >= MAX_APP_NUM_PTR) { \
            printf("Malloc has failed due to insuffucient resources"); \
            release(pointer); \
            return return_type; \
        } \
        app_memory_map[*(app_memory_map_index)].ptr_type = pointer_class; \
        app_memory_map[(*(app_memory_map_index))++].ptr = pointer; \
        *total_app_memory += (size + 7) / 8; \
        count++; \
    } while (0)

#define EB_APP_MALLOC(type, pointer, n_elements, pointer_class, return_type) \
    pointer = (type)malloc(n_elements); \
    EB_ADD_APP_MEM(pointer, n_elements, pointer_class, app_malloc_count, return_type);


#define EB_APP_MALLOC_NR(type, pointer, n_elements, pointer_class,return_type) \
    pointer = (type)malloc(n_elements); \
    EB_ADD_APP_MEM(pointer, n_elements, pointer_class, app_malloc_count, return_type);

#define ALVALUE 64

#define EB_CREATE_SEMAPHORE(pointer, initial_count, max_count) \
    do { \
        pointer = eb_create_semaphore(initial_count, max_count); \
        EB_ADD_MEM(pointer, 1, EB_SEMAPHORE); \
    }while (0)

#define EB_DESTROY_SEMAPHORE(pointer) \
    do { \
        eb_destroy_semaphore(pointer); \
        EB_REMOVE_MEM_ENTRY(pointer, EB_SEMAPHORE); \
    }while (0)

#define EB_CREATE_MUTEX(pointer) \
    do { \
        pointer = eb_create_mutex(); \
        EB_ADD_MEM(pointer, 1, EB_MUTEX); \
    } while (0)

#define EB_DESTROY_MUTEX(pointer) \
    do { \
        if (pointer) { \
            eb_destroy_mutex(pointer); \
            EB_REMOVE_MEM_ENTRY(pointer, EB_MUTEX); \
        } \
    } while (0)


#define EB_MEMORY() \
printf("Total Number of Mallocs in Library: %d\n", lib_malloc_count); \
printf("Total Number of Threads in Library: %d\n", lib_thread_count); \
printf("Total Number of Semaphore in Library: %d\n", lib_semaphore_count); \
printf("Total Number of Mutex in Library: %d\n", lib_mutex_count); \
printf("Total Library Memory: %.2lf KB\n\n",*total_lib_memory/(double)1024);

#define EB_APP_MEMORY() \
printf("Total Number of Mallocs in App: %d\n", app_malloc_count); \
printf("Total App Memory: %.2lf KB\n\n",*total_app_memory/(double)1024);

#define RSIZE_MAX_MEM      ( 256UL << 20 )     /* 256MB */

#define EXPORT_SYMBOL(sym)

#ifndef _ERRNO_T_DEFINED
#define _ERRNO_T_DEFINED
typedef int32_t errno_t;
#endif  /* _ERRNO_T_DEFINED */

extern void
    eb_memcpy(void  *dst_ptr, void  *src_ptr, size_t size);

#define EB_MEMCPY(dst, src, size) \
    eb_memcpy(dst, src, size)

#define EB_MEMSET(dst, val, count) \
memset(dst, val, count)

//#ifdef __cplusplus
//}
//#endif // __cplusplus

/**************************************
* Callback Functions
**************************************/
typedef struct EbCallback
{
EbPtr appPrivateData;
EbPtr handle;
void(*ErrorHandler)(
    EbPtr handle,
    uint32_t errorCode);
} EbCallback;

// DEBUG MACROS
#define LIB_PRINTF_ENABLE                1

#if LIB_PRINTF_ENABLE
#define SVT_LOG printf
#else
#if _MSC_VER
#define SVT_LOG(s, ...) printf("")
#else
#define SVT_LOG(s, ...) printf("",##__VA_ARGS__)
#endif
#endif

// Common Macros
#define UNUSED(x) (void)(x)

//***Profile, tier, level***
#define TOTAL_LEVEL_COUNT                           13

//***Encoding Parameters***
#define MAX_PICTURE_WIDTH_SIZE                      4672u
#define MAX_PICTURE_HEIGHT_SIZE                     2560u
#define MAX_PICTURE_WIDTH_SIZE_CH                   2336u
#define MAX_PICTURE_HEIGHT_SIZE_CH                  1280u
#define INTERNAL_BIT_DEPTH                          8 // to be modified
#define MAX_SAMPLE_VALUE                            ((1 << INTERNAL_BIT_DEPTH) - 1)
#define MAX_SAMPLE_VALUE_10BIT                      0x3FF
#define BLOCK_SIZE_64                                64u
#define LOG2F_MAX_LCU_SIZE                          6u
#define LOG2_64_SIZE                                6 // log2(BLOCK_SIZE_64)
#define MAX_LEVEL_COUNT                             5 // log2(BLOCK_SIZE_64) - log2(MIN_BLOCK_SIZE)
#define MAX_TU_DEPTH                                2
#define LOG_MIN_BLOCK_SIZE                             3
#define MIN_BLOCK_SIZE                                 (1 << LOG_MIN_BLOCK_SIZE)
#define LOG_MIN_PU_SIZE                             2
#define MIN_PU_SIZE                                 (1 << LOG_MIN_PU_SIZE)
#define MAX_NUM_OF_PU_PER_CU                        1
#define MAX_NUM_OF_REF_PIC_LIST                     2
#define MAX_NUM_OF_PART_SIZE                        8
#define EB_MAX_LCU_DEPTH                            (((BLOCK_SIZE_64 / MIN_BLOCK_SIZE) == 1) ? 1 : \
                                                    ((BLOCK_SIZE_64 / MIN_BLOCK_SIZE) == 2) ? 2 : \
                                                    ((BLOCK_SIZE_64 / MIN_BLOCK_SIZE) == 4) ? 3 : \
                                                    ((BLOCK_SIZE_64 / MIN_BLOCK_SIZE) == 8) ? 4 : \
                                                    ((BLOCK_SIZE_64 / MIN_BLOCK_SIZE) == 16) ? 5 : \
                                                    ((BLOCK_SIZE_64 / MIN_BLOCK_SIZE) == 32) ? 6 : 7)
#define MIN_CU_BLK_COUNT                            ((BLOCK_SIZE_64 / MIN_BLOCK_SIZE) * (BLOCK_SIZE_64 / MIN_BLOCK_SIZE))
#define MAX_NUM_OF_TU_PER_CU                        21
#define MIN_NUM_OF_TU_PER_CU                        5
#define MAX_LCU_ROWS                                ((MAX_PICTURE_HEIGHT_SIZE) / (BLOCK_SIZE_64))

#define MAX_NUMBER_OF_TREEBLOCKS_PER_PICTURE       ((MAX_PICTURE_WIDTH_SIZE + BLOCK_SIZE_64 - 1) / BLOCK_SIZE_64) * \
                                                ((MAX_PICTURE_HEIGHT_SIZE + BLOCK_SIZE_64 - 1) / BLOCK_SIZE_64)

//***Prediction Structure***
#define REF_LIST_MAX_DEPTH                          4 // NM - To be specified
#define MAX_TEMPORAL_LAYERS                         6
#define MAX_HIERARCHICAL_LEVEL                      6
#define MAX_REF_IDX                                 4
#define INVALID_POC                                 (((uint32_t) (~0)) - (((uint32_t) (~0)) >> 1))
#define MAX_ELAPSED_IDR_COUNT                       1024

typedef enum DownSamplingMethod
{
    ME_FILTERED_DOWNSAMPLED  = 0,
    ME_DECIMATED_DOWNSAMPLED = 1
} DownSamplingMethod;

//***Segments***
#define EB_SEGMENT_MIN_COUNT                        1
#define EB_SEGMENT_MAX_COUNT                        64
#if !MFMV_SUPPORT // SVT-HEVC TMVP code
//***TMVP***
#define LOG_MV_COMPRESS_UNIT_SIZE                   4
#define MAX_TMVP_CAND_PER_LCU                       (BLOCK_SIZE_64 >> LOG_MV_COMPRESS_UNIT_SIZE)*(BLOCK_SIZE_64 >> LOG_MV_COMPRESS_UNIT_SIZE)

//***MV Merge***
#define MAX_NUM_OF_MV_MERGE_CANDIDATE               5

//***AMVP***
#define MAX_NUM_OF_AMVP_CANDIDATES                  2

//***Mode Decision Candidate List***
#define MAX_MODE_DECISION_CATEGORY_NUM              6
#define LOG_MAX_AMVP_MODE_DECISION_CANDIDATE_NUM    2
#define MAX_AMVP_MODE_DECISION_CANDIDATE_NUM        (1 << LOG_MAX_AMVP_MODE_DECISION_CANDIDATE_NUM)
#endif
#define CU_MAX_COUNT                                85

#define EB_EVENT_MAX_COUNT                          20

#define MAX_INTRA_REFERENCE_SAMPLES                 (BLOCK_SIZE_64 << 2) + 1

#define MAX_INTRA_MODES                             35

#define _MVXT(mv) ( (int16_t)((mv) &  0xFFFF) )
#define _MVYT(mv) ( (int16_t)((mv) >> 16    ) )

//***MCP***
#define MaxChromaFilterTag          4
#define MaxVerticalLumaFliterTag    8
#define MaxHorizontalLumaFliterTag  8

#define MCPXPaddingOffset           16                                    // to be modified
#define MCPYPaddingOffset           16                                    // to be modified

#define InternalBitDepth            8                                     // to be modified
#define MAX_Sample_Value            ((1 << InternalBitDepth) - 1)
#define IF_Shift                    6                                     // to be modified
#define IF_Prec                     14                                    // to be modified
#define IF_Negative_Offset          (IF_Prec - 1)                         // to be modified
#define InternalBitDepthIncrement   (InternalBitDepth - 8)

#define MIN_QP_VALUE                     0
#define MAX_QP_VALUE                    63
#define MAX_CHROMA_MAP_QP_VALUE         63

//***Transforms***
#define TRANSFORMS_LUMA_FLAG        0
#define TRANSFORMS_CHROMA_FLAG      1
#define TRANSFORMS_COLOR_LEN        2
#define TRANSFORMS_LUMA_MASK        (1 << TRANSFORMS_LUMA_FLAG)
#define TRANSFORMS_CHROMA_MASK      (1 << TRANSFORMS_CHROMA_FLAG)
#define TRANSFORMS_FULL_MASK        ((1 << TRANSFORMS_LUMA_FLAG) | (1 << TRANSFORMS_CHROMA_FLAG))

#define TRANSFORMS_SIZE_32_FLAG     0
#define TRANSFORMS_SIZE_16_FLAG     1
#define TRANSFORMS_SIZE_8_FLAG      2
#define TRANSFORMS_SIZE_4_FLAG      3
#define TRANSFORMS_SIZE_LEN         4
#define TRANSFORM_MAX_SIZE          64
#define TRANSFORM_MIN_SIZE          4

#define QP_BD_OFFSET           12 //2x(bit_depth-8) 12 for 10 bit case
#define BIT_INCREMENT_10BIT    2
#define BIT_INCREMENT_8BIT     0

#define TRANS_BIT_INCREMENT    0
#define QUANT_IQUANT_SHIFT     20 // Q(QP%6) * IQ(QP%6) = 2^20
#define QUANT_SHIFT            14 // Q(4) = 2^14
#define SCALE_BITS             15 // Inherited from TMuC, pressumably for fractional bit estimates in RDOQ
#define MAX_TR_DYNAMIC_RANGE   15 // Maximum transform dynamic range (excluding sign bit)
#define MAX_POS_16BIT_NUM      32767
#define MIN_NEG_16BIT_NUM      -32768
#define QUANT_OFFSET_I         171
#define QUANT_OFFSET_P         85
#define LOW_LCU_VARIANCE        10
#define MEDIUM_LCU_VARIANCE        50

/*********************************************************
* used for the first time, but not the last time interpolation filter
*********************************************************/
#define Shift1       InternalBitDepthIncrement
#define MinusOffset1 (1 << (IF_Negative_Offset + InternalBitDepthIncrement))
#if (InternalBitDepthIncrement == 0)
#define ChromaMinusOffset1 0
#else
#define ChromaMinusOffset1 MinusOffset1
#endif

/*********************************************************
* used for neither the first time nor the last time interpolation filter
*********************************************************/
#define Shift2       IF_Shift

/*********************************************************
* used for the first time, and also the last time interpolation filter
*********************************************************/
#define Shift3       IF_Shift
#define Offset3      (1<<(Shift3-1))

/*********************************************************
* used for not the first time, but the last time interpolation filter
*********************************************************/
#define Shift4       (IF_Shift + IF_Shift - InternalBitDepthIncrement)
#define Offset4      ((1 << (IF_Shift + IF_Negative_Offset)) + (1 << (Shift4 - 1)))
#if (InternalBitDepthIncrement == 0)
#define ChromaOffset4 (1 << (Shift4 - 1))
#else
#define ChromaOffset4 Offset4
#endif

/*********************************************************
* used for weighted sample prediction
*********************************************************/
#define Shift5       (IF_Shift - InternalBitDepthIncrement + 1)
#define Offset5      ((1 << (Shift5 - 1)) + (1 << (IF_Negative_Offset + 1)))
#if (InternalBitDepthIncrement == 0)
#define ChromaOffset5 (1 << (Shift5 - 1))
#else
#define ChromaOffset5 Offset5
#endif

/*********************************************************
* used for biPredCopy()
*********************************************************/
#define Shift6       (IF_Shift - InternalBitDepthIncrement)
#define MinusOffset6 (1 << IF_Negative_Offset)
#if (InternalBitDepthIncrement == 0)
#define ChromaMinusOffset6 0
#else
#define ChromaMinusOffset6 MinusOffset6
#endif

/*********************************************************
* 10bit case
*********************************************************/

#define  SHIFT1D_10BIT      6
#define  OFFSET1D_10BIT     32

#define  SHIFT2D1_10BIT     2
#define  OFFSET2D1_10BIT    (-32768)

#define  SHIFT2D2_10BIT     10
#define  OFFSET2D2_10BIT    524800

//BIPRED
#define  BI_SHIFT_10BIT         4
#define  BI_OFFSET_10BIT        8192//2^(14-1)

#define  BI_AVG_SHIFT_10BIT     5
#define  BI_AVG_OFFSET_10BIT    16400

#define  BI_SHIFT2D2_10BIT      6
#define  BI_OFFSET2D2_10BIT     0

// Noise detection
#define  NOISE_VARIANCE_TH                390

#define  EbPicnoiseClass    uint8_t
#define  PIC_NOISE_CLASS_INV  0 //not computed
#define  PIC_NOISE_CLASS_1    1 //No Noise
#define  PIC_NOISE_CLASS_2    2
#define  PIC_NOISE_CLASS_3    3
#define  PIC_NOISE_CLASS_3_1  4
#define  PIC_NOISE_CLASS_4    5
#define  PIC_NOISE_CLASS_5    6
#define  PIC_NOISE_CLASS_6    7
#define  PIC_NOISE_CLASS_7    8
#define  PIC_NOISE_CLASS_8    9
#define  PIC_NOISE_CLASS_9    10
#define  PIC_NOISE_CLASS_10   11 //Extreme Noise

// Intrinisc
#define INTRINSIC_SSE2                                1

// Enhance background macros for decimated 64x64
#define BEA_CLASS_0_0_DEC_TH 16 * 16    // 16x16 block size * 1
#define BEA_CLASS_0_DEC_TH     16 * 16 * 2    // 16x16 block size * 2
#define BEA_CLASS_1_DEC_TH     16 * 16 * 4    // 16x16 block size * 4
#define BEA_CLASS_2_DEC_TH     16 * 16 * 8    // 16x16 block size * 8

// Enhance background macros
#define BEA_CLASS_0_0_TH 8 * 8        // 8x8 block size * 1

#define BEA_CLASS_0_TH    8 * 8 * 2    // 8x8 block size * 2
#define BEA_CLASS_1_TH    8 * 8 * 4    // 8x8 block size * 4
#define BEA_CLASS_2_TH    8 * 8 * 8    // 8x8 block size * 8

#define UNCOVERED_AREA_ZZ_TH 4 * 4 * 14

#define BEA_CLASS_0_ZZ_COST     0
#define BEA_CLASS_0_1_ZZ_COST     3

#define BEA_CLASS_1_ZZ_COST    10
#define BEA_CLASS_2_ZZ_COST    20
#define BEA_CLASS_3_ZZ_COST    30
#define INVALID_ZZ_COST    (uint8_t) ~0

#define PM_NON_MOVING_INDEX_TH 23

#define QP_OFFSET_LCU_SCORE_0    0
#define QP_OFFSET_LCU_SCORE_1    50
#define QP_OFFSET_LCU_SCORE_2    100
#define UNCOVERED_AREA_ZZ_COST_TH 8
#define BEA_MIN_DELTA_QP_T00 1
#define BEA_MIN_DELTA_QP_T0  3
#define BEA_MIN_DELTA_QP_T1  5
#define BEA_MIN_DELTA_QP_T2  5
#define BEA_DISTANSE_RATIO_T0 900
#define BEA_DISTANSE_RATIO_T1 600
#define ACTIVE_PICTURE_ZZ_COST_TH 29

#define BEA_MAX_DELTA_QP 1

#define FAILING_MOTION_DELTA_QP            -5
#define FAILING_MOTION_VAR_THRSLHD        50
static const uint8_t intra_area_th_class_1[MAX_HIERARCHICAL_LEVEL][MAX_TEMPORAL_LAYERS] = { // [Highest Temporal Layer] [Temporal Layer Index]
    { 20 },
    { 30, 20 },
    { 40, 30, 20 },
    { 50, 40, 30, 20 },
    { 50, 40, 30, 20, 10 },
    { 50, 40, 30, 20, 10, 10 }
};

#define NON_MOVING_SCORE_0     0
#define NON_MOVING_SCORE_1    10
#define NON_MOVING_SCORE_2    20
#define NON_MOVING_SCORE_3    30
#define INVALID_NON_MOVING_SCORE (uint8_t) ~0

// Picture split into regions for analysis (SCD, Dynamic GOP)
#define CLASS_SUB_0_REGION_SPLIT_PER_WIDTH    1
#define CLASS_SUB_0_REGION_SPLIT_PER_HEIGHT    1

#define CLASS_1_REGION_SPLIT_PER_WIDTH        2
#define CLASS_1_REGION_SPLIT_PER_HEIGHT        2

#define HIGHER_THAN_CLASS_1_REGION_SPLIT_PER_WIDTH        4
#define HIGHER_THAN_CLASS_1_REGION_SPLIT_PER_HEIGHT        4

// Dynamic GOP activity TH - to tune

#define DYNAMIC_GOP_SUB_1080P_L6_VS_L5_COST_TH        11
#define DYNAMIC_GOP_SUB_1080P_L5_VS_L4_COST_TH        19
#define DYNAMIC_GOP_SUB_1080P_L4_VS_L3_COST_TH        30    // No L4_VS_L3 - 25 is the TH after 1st round of tuning

#define DYNAMIC_GOP_ABOVE_1080P_L6_VS_L5_COST_TH    15//25//5//
#define DYNAMIC_GOP_ABOVE_1080P_L5_VS_L4_COST_TH    25//28//9//
#define DYNAMIC_GOP_ABOVE_1080P_L4_VS_L3_COST_TH    30    // No L4_VS_L3 - 28 is the TH after 1st round of tuning
#define DYNAMIC_GOP_SUB_480P_L6_VS_L5_COST_TH        9

#define SB_COMPLEXITY_NON_MOVING_INDEX_TH_0 30
#define SB_COMPLEXITY_NON_MOVING_INDEX_TH_1 29
#define SB_COMPLEXITY_NON_MOVING_INDEX_TH_2 23

#define GRADUAL_LUMINOSITY_CHANGE_TH                        3
#define FADED_LCU_PERCENTAGE_TH                             10
#define FADED_PICTURES_TH                                   15
#define CLASS_SUB_0_PICTURE_ACTIVITY_REGIONS_TH             1
#define CLASS_1_SIZE_PICTURE_ACTIVITY_REGIONS_TH            2
#define HIGHER_THAN_CLASS_1_PICTURE_ACTIVITY_REGIONS_TH     8

#define IS_COMPLEX_LCU_VARIANCE_TH                          100
#define IS_COMPLEX_LCU_FLAT_VARIANCE_TH                     10
#define IS_COMPLEX_LCU_VARIANCE_DEVIATION_TH                13
#define IS_COMPLEX_LCU_ZZ_SAD_FACTOR_TH                     25

#define MAX_SUPPORTED_SEGMENTS                            7
#define NUM_QPS                                           52

// The EbAuraStatus type is used to describe the aura status
#define EbAuraStatus       uint8_t
#define AURA_STATUS_0        0
#define AURA_STATUS_1        1
#define AURA_STATUS_2        2
#define AURA_STATUS_3        3
#define INVALID_AURA_STATUS  128

// Aura detection definitions
#define    AURA_4K_DISTORTION_TH    25
#define    AURA_4K_DISTORTION_TH_6L 20

// The EB_4L_PRED_ERROR_CLASS type is used to inform about the prediction error compared to 4L
#define EB_4L_PRED_ERROR_CLASS    uint8_t
#define PRED_ERROR_CLASS_0          0
#define PRED_ERROR_CLASS_1          1
#define INVALID_PRED_ERROR_CLASS    128

#define EbScdMode uint8_t
#define SCD_MODE_0  0     // SCD OFF
#define SCD_MODE_1   1     // Light SCD (histograms generation on the 1/16 decimated input)
#define SCD_MODE_2   2     // Full SCD

#define EbBlockMeanPrec uint8_t
#define BLOCK_MEAN_PREC_FULL 0
#define BLOCK_MEAN_PREC_SUB  1

#define EbPmMode uint8_t
#define PM_MODE_0  0     // 1-stage PM
#define PM_MODE_1  1     // 2-stage PM 4K
#define PM_MODE_2  2     // 2-stage PM Sub 4K

#define EB_ZZ_SAD_MODE uint8_t
#define ZZ_SAD_MODE_0  0        // ZZ SAD on Decimated resolution
#define ZZ_SAD_MODE_1  1        // ZZ SAD on Full resolution

#define EbPfMode uint8_t
#define PF_OFF  0
#define PF_N2   1
#define PF_N4   2
#define STAGE uint8_t
#if !MD_STAGING // renaming
#define MD_STAGE  0      // MD stage
#endif
#define ED_STAGE  1      // ENCDEC stage

#define EB_TRANS_COEFF_SHAPE uint8_t
#define DEFAULT_SHAPE 0
#define N2_SHAPE      1
#define N4_SHAPE      2
#define ONLY_DC_SHAPE 3

#define EB_CHROMA_LEVEL uint8_t
#define CHROMA_MODE_0  0 // Full chroma search @ MD
#define CHROMA_MODE_1  1 // Fast chroma search @ MD
#define CHROMA_MODE_2  2 // Chroma blind @ MD + CFL @ EP
#define CHROMA_MODE_3  3 // Chroma blind @ MD + no CFL @ EP

typedef enum EbSbComplexityStatus
{
    SB_COMPLEXITY_STATUS_0 = 0,
    SB_COMPLEXITY_STATUS_1 = 1,
    SB_COMPLEXITY_STATUS_2 = 2,
    SB_COMPLEXITY_STATUS_INVALID = (uint8_t)~0
} EbSbComplexityStatus;

typedef enum EbCleanUpMode
{
    CLEAN_UP_MODE_0 = 0,
    CLEAN_UP_MODE_1 = 1
} EbCleanUpMode;

typedef enum EbSaoMode
{
    SAO_MODE_0 = 0,
    SAO_MODE_1 = 1
} EbSaoMode;

typedef enum EbCu8x8Mode
{
    CU_8x8_MODE_0 = 0,  // Perform OIS, Full_Search, Fractional_Search & Bipred for CU_8x8
    CU_8x8_MODE_1 = 1   // Perform OIS and only Full_Search for CU_8x8
} EbCu8x8Mode;

typedef enum EbPictureDepthMode
{
    PIC_ALL_DEPTH_MODE          = 0, // ALL sq and nsq:  SB size -> 4x4
    PIC_ALL_C_DEPTH_MODE        = 1, // ALL sq and nsq with control :  SB size -> 4x4
    PIC_SQ_DEPTH_MODE           = 2, // ALL sq:  SB size -> 4x4
    PIC_SQ_NON4_DEPTH_MODE      = 3, // SQ:  SB size -> 8x8
    PIC_OPEN_LOOP_DEPTH_MODE = 4, // Early Inter Depth Decision:  SB size -> 8x8
    PIC_SB_SWITCH_DEPTH_MODE = 5  // Adaptive Depth Partitioning
} EbPictureDepthMode;

#define EB_SB_DEPTH_MODE              uint8_t
#define SB_SQ_BLOCKS_DEPTH_MODE             1
#define SB_SQ_NON4_BLOCKS_DEPTH_MODE        2
#define SB_OPEN_LOOP_DEPTH_MODE             3
#define SB_FAST_OPEN_LOOP_DEPTH_MODE        4
#define SB_PRED_OPEN_LOOP_DEPTH_MODE        5

typedef enum EbIntrA4x4SearchMethod
{
    INTRA4x4_OFF = 0,
    INTRA4x4_INLINE_SEARCH = 1,
    INTRA4x4_REFINEMENT_SEARCH = 2,
} EbIntrA4x4SearchMethod;

static const int32_t global_motion_threshold[MAX_HIERARCHICAL_LEVEL][MAX_TEMPORAL_LAYERS] = { // [Highest Temporal Layer] [Temporal Layer Index]
    { 2 },
    { 4, 2 },
    { 8, 4, 2 },
    { 16, 8, 4, 2 },
    { 32, 16, 8, 4, 2 },    // Derived by analogy from 4-layer settings
    { 64, 32, 16, 8, 4, 2 }
};

static const int32_t hme_level_0_search_area_multiplier_x[MAX_HIERARCHICAL_LEVEL][MAX_TEMPORAL_LAYERS] = { // [Highest Temporal Layer] [Temporal Layer Index]
    { 100 },
    { 100, 100 },
    { 100, 100, 100 },
    { 200, 140, 100,  70 },
    { 350, 200, 100, 100, 100 },
    { 525, 350, 200, 100, 100, 100 }
};

static const int32_t hme_level_0_search_area_multiplier_y[MAX_HIERARCHICAL_LEVEL][MAX_TEMPORAL_LAYERS] = { // [Highest Temporal Layer] [Temporal Layer Index]
    { 100 },
    { 100, 100 },
    { 100, 100, 100 },
    { 200, 140, 100, 70 },
    { 350, 200, 100, 100, 100 },
    { 525, 350, 200, 100, 100, 100 }
};

typedef enum RasterScanCuIndex
{
    // 2Nx2N [85 partitions]
    RASTER_SCAN_CU_INDEX_64x64 = 0,
    RASTER_SCAN_CU_INDEX_32x32_0 = 1,
    RASTER_SCAN_CU_INDEX_32x32_1 = 2,
    RASTER_SCAN_CU_INDEX_32x32_2 = 3,
    RASTER_SCAN_CU_INDEX_32x32_3 = 4,
    RASTER_SCAN_CU_INDEX_16x16_0 = 5,
    RASTER_SCAN_CU_INDEX_16x16_1 = 6,
    RASTER_SCAN_CU_INDEX_16x16_2 = 7,
    RASTER_SCAN_CU_INDEX_16x16_3 = 8,
    RASTER_SCAN_CU_INDEX_16x16_4 = 9,
    RASTER_SCAN_CU_INDEX_16x16_5 = 10,
    RASTER_SCAN_CU_INDEX_16x16_6 = 11,
    RASTER_SCAN_CU_INDEX_16x16_7 = 12,
    RASTER_SCAN_CU_INDEX_16x16_8 = 13,
    RASTER_SCAN_CU_INDEX_16x16_9 = 14,
    RASTER_SCAN_CU_INDEX_16x16_10 = 15,
    RASTER_SCAN_CU_INDEX_16x16_11 = 16,
    RASTER_SCAN_CU_INDEX_16x16_12 = 17,
    RASTER_SCAN_CU_INDEX_16x16_13 = 18,
    RASTER_SCAN_CU_INDEX_16x16_14 = 19,
    RASTER_SCAN_CU_INDEX_16x16_15 = 20,
    RASTER_SCAN_CU_INDEX_8x8_0 = 21,
    RASTER_SCAN_CU_INDEX_8x8_1 = 22,
    RASTER_SCAN_CU_INDEX_8x8_2 = 23,
    RASTER_SCAN_CU_INDEX_8x8_3 = 24,
    RASTER_SCAN_CU_INDEX_8x8_4 = 25,
    RASTER_SCAN_CU_INDEX_8x8_5 = 26,
    RASTER_SCAN_CU_INDEX_8x8_6 = 27,
    RASTER_SCAN_CU_INDEX_8x8_7 = 28,
    RASTER_SCAN_CU_INDEX_8x8_8 = 29,
    RASTER_SCAN_CU_INDEX_8x8_9 = 30,
    RASTER_SCAN_CU_INDEX_8x8_10 = 31,
    RASTER_SCAN_CU_INDEX_8x8_11 = 32,
    RASTER_SCAN_CU_INDEX_8x8_12 = 33,
    RASTER_SCAN_CU_INDEX_8x8_13 = 34,
    RASTER_SCAN_CU_INDEX_8x8_14 = 35,
    RASTER_SCAN_CU_INDEX_8x8_15 = 36,
    RASTER_SCAN_CU_INDEX_8x8_16 = 37,
    RASTER_SCAN_CU_INDEX_8x8_17 = 38,
    RASTER_SCAN_CU_INDEX_8x8_18 = 39,
    RASTER_SCAN_CU_INDEX_8x8_19 = 40,
    RASTER_SCAN_CU_INDEX_8x8_20 = 41,
    RASTER_SCAN_CU_INDEX_8x8_21 = 42,
    RASTER_SCAN_CU_INDEX_8x8_22 = 43,
    RASTER_SCAN_CU_INDEX_8x8_23 = 44,
    RASTER_SCAN_CU_INDEX_8x8_24 = 45,
    RASTER_SCAN_CU_INDEX_8x8_25 = 46,
    RASTER_SCAN_CU_INDEX_8x8_26 = 47,
    RASTER_SCAN_CU_INDEX_8x8_27 = 48,
    RASTER_SCAN_CU_INDEX_8x8_28 = 49,
    RASTER_SCAN_CU_INDEX_8x8_29 = 50,
    RASTER_SCAN_CU_INDEX_8x8_30 = 51,
    RASTER_SCAN_CU_INDEX_8x8_31 = 52,
    RASTER_SCAN_CU_INDEX_8x8_32 = 53,
    RASTER_SCAN_CU_INDEX_8x8_33 = 54,
    RASTER_SCAN_CU_INDEX_8x8_34 = 55,
    RASTER_SCAN_CU_INDEX_8x8_35 = 56,
    RASTER_SCAN_CU_INDEX_8x8_36 = 57,
    RASTER_SCAN_CU_INDEX_8x8_37 = 58,
    RASTER_SCAN_CU_INDEX_8x8_38 = 59,
    RASTER_SCAN_CU_INDEX_8x8_39 = 60,
    RASTER_SCAN_CU_INDEX_8x8_40 = 61,
    RASTER_SCAN_CU_INDEX_8x8_41 = 62,
    RASTER_SCAN_CU_INDEX_8x8_42 = 63,
    RASTER_SCAN_CU_INDEX_8x8_43 = 64,
    RASTER_SCAN_CU_INDEX_8x8_44 = 65,
    RASTER_SCAN_CU_INDEX_8x8_45 = 66,
    RASTER_SCAN_CU_INDEX_8x8_46 = 67,
    RASTER_SCAN_CU_INDEX_8x8_47 = 68,
    RASTER_SCAN_CU_INDEX_8x8_48 = 69,
    RASTER_SCAN_CU_INDEX_8x8_49 = 70,
    RASTER_SCAN_CU_INDEX_8x8_50 = 71,
    RASTER_SCAN_CU_INDEX_8x8_51 = 72,
    RASTER_SCAN_CU_INDEX_8x8_52 = 73,
    RASTER_SCAN_CU_INDEX_8x8_53 = 74,
    RASTER_SCAN_CU_INDEX_8x8_54 = 75,
    RASTER_SCAN_CU_INDEX_8x8_55 = 76,
    RASTER_SCAN_CU_INDEX_8x8_56 = 77,
    RASTER_SCAN_CU_INDEX_8x8_57 = 78,
    RASTER_SCAN_CU_INDEX_8x8_58 = 79,
    RASTER_SCAN_CU_INDEX_8x8_59 = 80,
    RASTER_SCAN_CU_INDEX_8x8_60 = 81,
    RASTER_SCAN_CU_INDEX_8x8_61 = 82,
    RASTER_SCAN_CU_INDEX_8x8_62 = 83,
    RASTER_SCAN_CU_INDEX_8x8_63 = 84
} RasterScanCuIndex;

static const uint32_t raster_scan_cu_x[CU_MAX_COUNT] =
{
    0,
    0, 32,
    0, 32,
    0, 16, 32, 48,
    0, 16, 32, 48,
    0, 16, 32, 48,
    0, 16, 32, 48,
    0, 8, 16, 24, 32, 40, 48, 56,
    0, 8, 16, 24, 32, 40, 48, 56,
    0, 8, 16, 24, 32, 40, 48, 56,
    0, 8, 16, 24, 32, 40, 48, 56,
    0, 8, 16, 24, 32, 40, 48, 56,
    0, 8, 16, 24, 32, 40, 48, 56,
    0, 8, 16, 24, 32, 40, 48, 56,
    0, 8, 16, 24, 32, 40, 48, 56
};

static const uint32_t raster_scan_cu_y[CU_MAX_COUNT] =
{
    0,
    0, 0,
    32, 32,
    0, 0, 0, 0,
    16, 16, 16, 16,
    32, 32, 32, 32,
    48, 48, 48, 48,
    0, 0, 0, 0, 0, 0, 0, 0,
    8, 8, 8, 8, 8, 8, 8, 8,
    16, 16, 16, 16, 16, 16, 16, 16,
    24, 24, 24, 24, 24, 24, 24, 24,
    32, 32, 32, 32, 32, 32, 32, 32,
    40, 40, 40, 40, 40, 40, 40, 40,
    48, 48, 48, 48, 48, 48, 48, 48,
    56, 56, 56, 56, 56, 56, 56, 56
};

static const uint32_t raster_scan_cu_size[CU_MAX_COUNT] =
{   64,
    32, 32,
    32, 32,
    16, 16, 16, 16,
    16, 16, 16, 16,
    16, 16, 16, 16,
    16, 16, 16, 16,
    8, 8, 8, 8, 8, 8, 8, 8,
    8, 8, 8, 8, 8, 8, 8, 8,
    8, 8, 8, 8, 8, 8, 8, 8,
    8, 8, 8, 8, 8, 8, 8, 8,
    8, 8, 8, 8, 8, 8, 8, 8,
    8, 8, 8, 8, 8, 8, 8, 8,
    8, 8, 8, 8, 8, 8, 8, 8,
    8, 8, 8, 8, 8, 8, 8, 8
};

static const uint32_t RASTER_SCAN_CU_DEPTH[CU_MAX_COUNT] =
{   0,
    1, 1,
    1, 1,
    2, 2, 2, 2,
    2, 2, 2, 2,
    2, 2, 2, 2,
    2, 2, 2, 2,
    3, 3, 3, 3, 3, 3, 3, 3,
    3, 3, 3, 3, 3, 3, 3, 3,
    3, 3, 3, 3, 3, 3, 3, 3,
    3, 3, 3, 3, 3, 3, 3, 3,
    3, 3, 3, 3, 3, 3, 3, 3,
    3, 3, 3, 3, 3, 3, 3, 3,
    3, 3, 3, 3, 3, 3, 3, 3,
    3, 3, 3, 3, 3, 3, 3, 3
};

static const uint32_t raster_scan_to_md_scan[CU_MAX_COUNT] =
{
    0,
    1, 22,
    43, 64,
    2, 7, 23, 28,
    12, 17, 33, 38,
    44, 49, 65, 70,
    54, 59, 75, 80,
    3, 4, 8, 9, 24, 25, 29, 30,
    5, 6, 10, 11, 26, 27, 31, 32,
    13, 14, 18, 19, 34, 35, 39, 40,
    15, 16, 20, 21, 36, 37, 41, 42,
    45, 46, 50, 51, 66, 67, 71, 72,
    47, 48, 52, 53, 68, 69, 73, 74,
    55, 56, 60, 61, 76, 77, 81, 82,
    57, 58, 62, 63, 78, 79, 83, 84
};

static const uint32_t ParentBlockIndex[85] = { 0, 0, 0, 2, 2, 2, 2, 0, 7, 7, 7, 7, 0, 12, 12, 12, 12, 0, 17, 17, 17, 17, 0, 0,
    23, 23, 23, 23, 0, 28, 28, 28, 28, 0, 33, 33, 33, 33, 0, 38, 38, 38, 38, 0, 0,
    44, 44, 44, 44, 0, 49, 49, 49, 49, 0, 54, 54, 54, 54, 0, 59, 59, 59, 59, 0, 0,
    65, 65, 65, 65, 0, 70, 70, 70, 70, 0, 75, 75, 75, 75, 0, 80, 80, 80, 80 };

static const uint32_t md_scan_to_raster_scan[CU_MAX_COUNT] =
{
    0,
    1,
    5, 21, 22, 29, 30,
    6, 23, 24, 31, 32,
    9, 37, 38, 45, 46,
    10, 39, 40, 47, 48,
    2,
    7, 25, 26, 33, 34,
    8, 27, 28, 35, 36,
    11, 41, 42, 49, 50,
    12, 43, 44, 51, 52,
    3,
    13, 53, 54, 61, 62,
    14, 55, 56, 63, 64,
    17, 69, 70, 77, 78,
    18, 71, 72, 79, 80,
    4,
    15, 57, 58, 65, 66,
    16, 59, 60, 67, 68,
    19, 73, 74, 81, 82,
    20, 75, 76, 83, 84
};

static const uint32_t raster_scan_cu_parent_index[CU_MAX_COUNT] =
{   0,
    0, 0,
    0, 0,
    1, 1, 2, 2,
    1, 1, 2, 2,
    3, 3, 4, 4,
    3, 3, 4, 4,
    5, 5, 6, 6, 7, 7, 8, 8,
    5, 5, 6, 6, 7, 7, 8, 8,
    9, 9, 10, 10, 11, 11, 12, 12,
    9, 9, 10, 10, 11, 11, 12, 12,
    13, 13, 14, 14, 15, 15, 16, 16,
    13, 13, 14, 14, 15, 15, 16, 16,
    17, 17, 18, 18, 19, 19, 20, 20,
    17, 17, 18, 18, 19, 19, 20, 20
};

#define UNCOMPRESS_SAD(x) ( ((x) & 0x1FFF)<<(((x)>>13) & 7) )

static const uint32_t MD_SCAN_TO_OIS_32x32_SCAN[CU_MAX_COUNT] =
{
    /*0  */0,
    /*1  */0,
    /*2  */0,
    /*3  */0,
    /*4  */0,
    /*5  */0,
    /*6  */0,
    /*7  */0,
    /*8  */0,
    /*9  */0,
    /*10 */0,
    /*11 */0,
    /*12 */0,
    /*13 */0,
    /*14 */0,
    /*15 */0,
    /*16 */0,
    /*17 */0,
    /*18 */0,
    /*19 */0,
    /*20 */0,
    /*21 */0,
    /*22 */1,
    /*23 */1,
    /*24 */1,
    /*25 */1,
    /*26 */1,
    /*27 */1,
    /*28 */1,
    /*29 */1,
    /*30 */1,
    /*31 */1,
    /*32 */1,
    /*33 */1,
    /*34 */1,
    /*35 */1,
    /*36 */1,
    /*37 */1,
    /*38 */1,
    /*39 */1,
    /*40 */1,
    /*41 */1,
    /*42 */1,
    /*43 */2,
    /*44 */2,
    /*45 */2,
    /*46 */2,
    /*47 */2,
    /*48 */2,
    /*49 */2,
    /*50 */2,
    /*51 */2,
    /*52 */2,
    /*53 */2,
    /*54 */2,
    /*55 */2,
    /*56 */2,
    /*57 */2,
    /*58 */2,
    /*59 */2,
    /*60 */2,
    /*61 */2,
    /*62 */2,
    /*63 */2,
    /*64 */3,
    /*65 */3,
    /*66 */3,
    /*67 */3,
    /*68 */3,
    /*69 */3,
    /*70 */3,
    /*71 */3,
    /*72 */3,
    /*73 */3,
    /*74 */3,
    /*75 */3,
    /*76 */3,
    /*77 */3,
    /*78 */3,
    /*79 */3,
    /*80 */3,
    /*81 */3,
    /*82 */3,
    /*83 */3,
    /*84 */3,
};

#define SC_MAX_LEVEL 2 // 2 sets of HME/ME settings are used depending on the scene content mode

/******************************************************************************
                            ME/HME settings
*******************************************************************************/
#if HME_ME_TUNING
//     M0    M1    M2    M3    M4    M5    M6    M7    M8    M9    M10    M11    M12
static const uint8_t enable_hme_flag[SC_MAX_LEVEL][INPUT_SIZE_COUNT][MAX_SUPPORTED_MODES] = {
    {
        {   0,    0,    0,    0,    1,    1,    1,    1,    1,    1,    1,    1,    1 },      // INPUT_SIZE_576p_RANGE_OR_LOWER
        {   1,    1,    1,    1,    1,    1,    1,    1,    1,    1,    1,    1,    1 },      // INPUT_SIZE_720P_RANGE/INPUT_SIZE_1080i_RANGE
        {   1,    1,    1,    1,    1,    1,    1,    1,    1,    1,    1,    1,    1 },      // INPUT_SIZE_1080p_RANGE
        {   1,    1,    1,    1,    1,    1,    1,    1,    1,    1,    1,    1,    1 },      // INPUT_SIZE_4K_RANGE
    },{
        {   0,    0,    0,    0,    0,    1,    1,    1,    1,    1,    1,    1,    1 },      // INPUT_SIZE_576p_RANGE_OR_LOWER
        {   1,    1,    1,    1,    1,    1,    1,    1,    1,    1,    1,    1,    1 },      // INPUT_SIZE_720P_RANGE/INPUT_SIZE_1080i_RANGE
        {   1,    1,    1,    1,    1,    1,    1,    1,    1,    1,    1,    1,    1 },      // INPUT_SIZE_1080p_RANGE
        {   1,    1,    1,    1,    1,    1,    1,    1,    1,    1,    1,    1,    1 },      // INPUT_SIZE_4K_RANGE
    }
};
#endif
//     M0    M1    M2    M3    M4    M5    M6    M7    M8    M9    M10    M11    M12
static const uint8_t enable_hme_level0_flag[SC_MAX_LEVEL][INPUT_SIZE_COUNT][MAX_SUPPORTED_MODES] = {
    {
        {   1,    1,    1,    1,    1,    1,    1,    1,    1,    1,    1,    1,    1 },      // INPUT_SIZE_576p_RANGE_OR_LOWER
        {   1,    1,    1,    1,    1,    1,    1,    1,    1,    1,    1,    1,    1 },      // INPUT_SIZE_720P_RANGE/INPUT_SIZE_1080i_RANGE
        {   1,    1,    1,    1,    1,    1,    1,    1,    1,    1,    1,    1,    1 },      // INPUT_SIZE_1080p_RANGE
        {   1,    1,    1,    1,    1,    1,    1,    1,    1,    1,    1,    1,    1 },      // INPUT_SIZE_4K_RANGE
    },{
        {   1,    1,    1,    1,    1,    1,    1,    1,    1,    1,    1,    1,    1 },      // INPUT_SIZE_576p_RANGE_OR_LOWER
        {   1,    1,    1,    1,    1,    1,    1,    1,    1,    1,    1,    1,    1 },      // INPUT_SIZE_720P_RANGE/INPUT_SIZE_1080i_RANGE
        {   1,    1,    1,    1,    1,    1,    1,    1,    1,    1,    1,    1,    1 },      // INPUT_SIZE_1080p_RANGE
        {   1,    1,    1,    1,    1,    1,    1,    1,    1,    1,    1,    1,    1 },      // INPUT_SIZE_4K_RANGE
    }
};

static const uint16_t hme_level0_total_search_area_width[SC_MAX_LEVEL][INPUT_SIZE_COUNT][MAX_SUPPORTED_MODES] = {
    {
        {  48,   48,   48,   48,   48,   48,   48,   48,   48,   48,   48,   48,   48 },
#if HME_ME_TUNING // --
        {  96,  96,    96,   96,  112,   48,   48,   48,   48,   48,   48,   48,   48 },
        { 112,  128,  128,  128,  128,   48,   48,   48,   48,   48,   48,   48,   48 },
#else
        { 112,  112,  112,  112,  112,   48,   48,   48,   48,   48,   48,   48,   48 },
        { 128,  128,  128,  128,  128,   48,   48,   48,   48,   48,   48,   48,   48 },
#endif
        { 128,  128,  128,  128,  128,   96,   96,   96,   96,   96,   96,   96,   96 },
     } , {
        { 128,  128,  128,  128,  128,  128,  128,  128,  128,  128,  128,  128,  128 },
        { 128,  128,  128,  128,  128,  128,  128,  128,  128,  128,  128,  128,  128 },
        { 128,  128,  128,  128,  128,  128,  128,  128,  128,  128,  128,  128,  128 },
        { 128,  128,  128,  128,  128,  128,  128,  128,  128,  128,  128,  128,  128 }
    }
};

static const uint16_t hme_level0_search_area_in_width_array_left[SC_MAX_LEVEL][INPUT_SIZE_COUNT][MAX_SUPPORTED_MODES] = {
    {
        {  24,   24,   24,   24,   24,   24,   24,   24,   24,   24,   24,   24,   24 },
#if HME_ME_TUNING // --
        {  48,   48,   56,   56,   56,   24,   24,   24,   24,   24,   24,   24,   24 },
        {  64,   64,   64,   64,   64,   24,   24,   24,   24,   24,   24,   24,   24 },
#else
        {  56,   56,   56,   56,   56,   24,   24,   24,   24,   24,   24,   24,   24 },
        {  64,   64,   64,   64,   64,   24,   24,   24,   24,   24,   24,   24,   24 },
#endif
        {  64,   64,   64,   64,   64,   48,   48,   48,   48,   48,   48,   48,   48 }
    } , {
        {  64,   64,   64,   64,   64,   64,   64,   64,   64,   64,   64,   64,   64 },
        {  64,   64,   64,   64,   64,   64,   64,   64,   64,   64,   64,   64,   64 },
        {  64,   64,   64,   64,   64,   64,   64,   64,   64,   64,   64,   64,   64 },
        {  64,   64,   64,   64,   64,   64,   64,   64,   64,   64,   64,   64,   64 }
    }
};
static const uint16_t hme_level0_search_area_in_width_array_right[SC_MAX_LEVEL][INPUT_SIZE_COUNT][MAX_SUPPORTED_MODES] = {
    {
        {  24,   24,   24,   24,   24,   24,   24,   24,   24,   24,   24,   24,   24 },
        {  56,   56,   56,   56,   56,   24,   24,   24,   24,   24,   24,   24,   24 },
        {  64,   64,   64,   64,   64,   24,   24,   24,   24,   24,   24,   24,   24 },
        {  64,   64,   64,   64,   64,   48,   48,   48,   48,   48,   48,   48,   48 }
    } , {
        {  64,   64,   64,   64,   64,   64,   64,   64,   64,   64,   64,   64,   64 },
        {  64,   64,   64,   64,   64,   64,   64,   64,   64,   64,   64,   64,   64 },
        {  64,   64,   64,   64,   64,   64,   64,   64,   64,   64,   64,   64,   64 },
        {  64,   64,   64,   64,   64,   64,   64,   64,   64,   64,   64,   64,   64 }
    }
};
static const uint16_t hme_level0_total_search_area_height[SC_MAX_LEVEL][INPUT_SIZE_COUNT][MAX_SUPPORTED_MODES] = {
    {
        {  40,   40,   40,   40,   40,   24,   24,   24,   24,   24,   24,   24,   24 },
        {  64,   64,   64,   64,   64,   24,   24,   24,   24,   24,   24,   24,   24 },
        {  80,   80,   80,   80,   80,   24,   24,   24,   24,   24,   24,   24,   24 },
        {  80,   80,   80,   80,   80,   24,   24,   24,   24,   24,   24,   24,   24 }
    } , {
        {  80,   80,   80,   80,   80,   80,   80,   80,   80,   80,   80,   80,   80 },
        {  80,   80,   80,   80,   80,   80,   80,   80,   80,   80,   80,   80,   80 },
        {  80,   80,   80,   80,   80,   80,   80,   80,   80,   80,   80,   80,   80 },
        {  80,   80,   80,   80,   80,   80,   80,   80,   80,   80,   80,   80,   80 }
    }
};
static const uint16_t hme_level0_search_area_in_height_array_top[SC_MAX_LEVEL][INPUT_SIZE_COUNT][MAX_SUPPORTED_MODES] = {
    {
        {  20,   20,   20,   20,   20,   12,   12,   12,   12,   12,   12,   12,   12 },
        {  32,   32,   32,   32,   32,   12,   12,   12,   12,   12,   12,   12,   12 },
        {  40,   40,   40,   40,   40,   12,   12,   12,   12,   12,   12,   12,   12 },
        {  40,   40,   40,   40,   40,   12,   12,   12,   12,   12,   12,   12,   12 }
    } , {
        {  40,   40,   40,   40,   40,   40,   40,   40,   40,   40,   40,   40,   40 },
        {  40,   40,   40,   40,   40,   40,   40,   40,   40,   40,   40,   40,   40 },
        {  40,   40,   40,   40,   40,   40,   40,   40,   40,   40,   40,   40,   40 },
        {  40,   40,   40,   40,   40,   40,   40,   40,   40,   40,   40,   40,   40 }
    }
};
static const uint16_t hme_level0_search_area_in_height_array_bottom[SC_MAX_LEVEL][INPUT_SIZE_COUNT][MAX_SUPPORTED_MODES] = {
    {
        {  20,   20,   20,   20,   20,   12,   12,   12,   12,   12,   12,   12,   12 },
        {  32,   32,   32,   32,   32,   12,   12,   12,   12,   12,   12,   12,   12 },
        {  40,   40,   40,   40,   40,   12,   12,   12,   12,   12,   12,   12,   12 },
        {  40,   40,   40,   40,   40,   12,   12,   12,   12,   12,   12,   12,   12 }
    }, {
        {  40,   40,   40,   40,   40,   40,   40,   40,   40,   40,   40,   40,   40 },
        {  40,   40,   40,   40,   40,   40,   40,   40,   40,   40,   40,   40,   40 },
        {  40,   40,   40,   40,   40,   40,   40,   40,   40,   40,   40,   40,   40 },
        {  40,   40,   40,   40,   40,   40,   40,   40,   40,   40,   40,   40,   40 }
    }
};

// HME LEVEL 1
   //      M0    M1    M2    M3    M4    M5    M6    M7    M8    M9    M10    M11    M12
static const uint8_t enable_hme_level1_flag[SC_MAX_LEVEL][INPUT_SIZE_COUNT][MAX_SUPPORTED_MODES] = {
    {
        {   1,    1,    1,    1,    1,    1,    1,    1,    1,    0,    0,     0,    0 },      // INPUT_SIZE_576p_RANGE_OR_LOWER
        {   1,    1,    1,    1,    1,    1,    1,    1,    1,    0,    0,     0,    0 },      // INPUT_SIZE_720P_RANGE/INPUT_SIZE_1080i_RANGE
        {   1,    1,    1,    1,    1,    1,    1,    1,    1,    0,    0,     0,    0 },      // INPUT_SIZE_1080p_RANGE
        {   1,    1,    1,    1,    1,    1,    1,    1,    1,    0,    0,     0,    0 }       // INPUT_SIZE_4K_RANGE
    }, {
        {   1,    1,    0,    0,    0,    0,    0,    0,    1,    0,    0,     0,    0 },      // INPUT_SIZE_576p_RANGE_OR_LOWER
        {   1,    1,    0,    0,    0,    0,    0,    0,    1,    0,    0,     0,    0 },      // INPUT_SIZE_720P_RANGE/INPUT_SIZE_1080i_RANGE
        {   1,    1,    0,    0,    0,    0,    0,    0,    1,    0,    0,     0,    0 },      // INPUT_SIZE_1080p_RANGE
        {   1,    1,    0,    0,    0,    0,    0,    0,    1,    0,    0,     0,    0 }       // INPUT_SIZE_4K_RANGE
    }
};
static const uint16_t hme_level1_search_area_in_width_array_left[SC_MAX_LEVEL][INPUT_SIZE_COUNT][MAX_SUPPORTED_MODES] = {
    {
        {  16,   16,   16,   16,   16,    8,    8,    8,    8,    8,    8,    8,     8 },
        {  16,   16,   16,   16,   16,    8,    8,    8,    8,    8,    8,    8,     8 },
        {  16,   16,   16,   16,   16,    8,    8,    8,    8,    8,    8,    8,     8 },
        {  16,   16,   16,   16,   16,    8,    8,    8,    8,    8,    8,    8,     8 }
    } , {
        {  16,   16,   16,   16,   16,    8,    8,    8,   32,    8,    8,    8,     8 },
        {  16,   16,   16,   16,   16,    8,    8,    8,   32,    8,    8,    8,     8 },
        {  16,   16,   16,   16,   16,    8,    8,    8,   32,    8,    8,    8,     8 },
        {  16,   16,   16,   16,   16,    8,    8,    8,   32,    8,    8,    8,     8 }
    }
};
static const uint16_t hme_level1_search_area_in_width_array_right[SC_MAX_LEVEL][INPUT_SIZE_COUNT][MAX_SUPPORTED_MODES] = {
    {
        {  16,   16,   16,   16,   16,    8,    8,    8,    8,    8,    8,    8,     8 },
        {  16,   16,   16,   16,   16,    8,    8,    8,    8,    8,    8,    8,     8 },
        {  16,   16,   16,   16,   16,    8,    8,    8,    8,    8,    8,    8,     8 },
        {  16,   16,   16,   16,   16,    8,    8,    8,    8,    8,    8,    8,     8 }
    } , {
        {  16,   16,   16,   16,   16,    8,    8,    8,   32,    8,    8,    8,     8 },
        {  16,   16,   16,   16,   16,    8,    8,    8,   32,    8,    8,    8,     8 },
        {  16,   16,   16,   16,   16,    8,    8,    8,   32,    8,    8,    8,     8 },
        {  16,   16,   16,   16,   16,    8,    8,    8,   32,    8,    8,    8,     8 }
    }
};
static const uint16_t hme_level1_search_area_in_height_array_top[SC_MAX_LEVEL][INPUT_SIZE_COUNT][MAX_SUPPORTED_MODES] = {
    {
        {  16,   16,   16,   16,   16,    8,    8,    8,    8,    8,    8,    8,     8 },
        {  16,   16,   16,   16,   16,    8,    8,    8,    8,    8,    8,    8,     8 },
        {  16,   16,   16,   16,   16,    8,    8,    8,    8,    8,    8,    8,     8 },
        {  16,   16,   16,   16,   16,    8,    8,    8,    8,    8,    8,    8,     8 }
    } , {
        {  16,   16,   16,   16,   16,    8,    8,    8,   32,    8,    8,    8,     8 },
        {  16,   16,   16,   16,   16,    8,    8,    8,   32,    8,    8,    8,     8 },
        {  16,   16,   16,   16,   16,    8,    8,    8,   32,    8,    8,    8,     8 },
        {  16,   16,   16,   16,   16,    8,    8,    8,   32,    8,    8,    8,     8 }
    }
};
static const uint16_t hme_level1_search_area_in_height_array_bottom[SC_MAX_LEVEL][INPUT_SIZE_COUNT][MAX_SUPPORTED_MODES] = {
    {
        {  16,   16,   16,   16,   16,    8,    8,    8,    8,    8,    8,    8,     8 },
        {  16,   16,   16,   16,   16,    8,    8,    8,    8,    8,    8,    8,     8 },
        {  16,   16,   16,   16,   16,    8,    8,    8,    8,    8,    8,    8,     8 },
        {  16,   16,   16,   16,   16,    8,    8,    8,    8,    8,    8,    8,     8 }
    } , {
        {  16,   16,   16,   16,   16,    8,    8,    8,   32,    8,    8,    8,     8 },
        {  16,   16,   16,   16,   16,    8,    8,    8,   32,    8,    8,    8,     8 },
        {  16,   16,   16,   16,   16,    8,    8,    8,   32,    8,    8,    8,     8 },
        {  16,   16,   16,   16,   16,    8,    8,    8,   32,    8,    8,    8,     8 }
    }
};
// HME LEVEL 2
    //     M0    M1    M2    M3    M4    M5    M6    M7    M8    M9    M10    M11    M12
static const uint8_t enable_hme_level2_flag[SC_MAX_LEVEL][INPUT_SIZE_COUNT][MAX_SUPPORTED_MODES] = {
    {
        {   1,    1,    1,    1,    1,    1,    1,    1,    1,    0,    0,     0,    0 },      // INPUT_SIZE_576p_RANGE_OR_LOWER
        {   1,    1,    1,    1,    1,    1,    1,    1,    1,    0,    0,     0,    0 },      // INPUT_SIZE_720P_RANGE/INPUT_SIZE_1080i_RANGE
        {   1,    1,    1,    1,    1,    1,    1,    1,    1,    0,    0,     0,    0 },      // INPUT_SIZE_1080p_RANGE
        {   1,    1,    1,    1,    1,    1,    1,    1,    1,    0,    0,     0,    0 }       // INPUT_SIZE_4K_RANGE
    },{
        {   1,    1,    0,    0,    0,    0,    0,    0,    0,    0,    0,     0,    0 },      // INPUT_SIZE_576p_RANGE_OR_LOWER
        {   1,    1,    0,    0,    0,    0,    0,    0,    0,    0,    0,     0,    0 },      // INPUT_SIZE_720P_RANGE/INPUT_SIZE_1080i_RANGE
        {   1,    1,    0,    0,    0,    0,    0,    0,    0,    0,    0,     0,    0 },      // INPUT_SIZE_1080p_RANGE
        {   1,    1,    0,    0,    0,    0,    0,    0,    0,    0,    0,     0,    0 }       // INPUT_SIZE_4K_RANGE
    }
};
static const uint16_t hme_level2_search_area_in_width_array_left[SC_MAX_LEVEL][INPUT_SIZE_COUNT][MAX_SUPPORTED_MODES] = {
    {
        {   8,    8,    8,    8,    8,    4,    4,    4,    4,    4,    4,     4,    4 },
        {   8,    8,    8,    8,    8,    4,    4,    4,    4,    4,    4,     4,    4 },
        {   8,    8,    8,    8,    8,    4,    4,    4,    4,    4,    4,     4,    4 },
        {   8,    8,    8,    8,    8,    4,    4,    4,    4,    4,    4,     4,    4 }
    } , {
        {   8,    8,    8,    8,    8,    4,    4,    4,    4,    4,    4,     4,    4 },
        {   8,    8,    8,    8,    8,    4,    4,    4,    4,    4,    4,     4,    4 },
        {   8,    8,    8,    8,    8,    4,    4,    4,    4,    4,    4,     4,    4 },
        {   8,    8,    8,    8,    8,    4,    4,    4,    4,    4,    4,     4,    4 }
    }
};
static const uint16_t hme_level2_search_area_in_width_array_right[SC_MAX_LEVEL][INPUT_SIZE_COUNT][MAX_SUPPORTED_MODES] = {
    {
        {   8,    8,    8,    8,    8,    4,    4,    4,    4,    4,    4,     4,    4 },
        {   8,    8,    8,    8,    8,    4,    4,    4,    4,    4,    4,     4,    4 },
        {   8,    8,    8,    8,    8,    4,    4,    4,    4,    4,    4,     4,    4 },
        {   8,    8,    8,    8,    8,    4,    4,    4,    4,    4,    4,     4,    4 }
    } , {
        {   8,    8,    8,    8,    8,    4,    4,    4,    4,    4,    4,     4,    4 },
        {   8,    8,    8,    8,    8,    4,    4,    4,    4,    4,    4,     4,    4 },
        {   8,    8,    8,    8,    8,    4,    4,    4,    4,    4,    4,     4,    4 },
        {   8,    8,    8,    8,    8,    4,    4,    4,    4,    4,    4,     4,    4 }
    }
};
static const uint16_t hme_level2_search_area_in_height_array_top[SC_MAX_LEVEL][INPUT_SIZE_COUNT][MAX_SUPPORTED_MODES] = {
    {
        {   8,    8,    8,    8,    8,    4,    4,    4,    4,    4,    4,     4,    4 },
        {   8,    8,    8,    8,    8,    4,    4,    4,    4,    4,    4,     4,    4 },
        {   8,    8,    8,    8,    8,    4,    4,    4,    4,    4,    4,     4,    4 },
        {   8,    8,    8,    8,    8,    4,    4,    4,    4,    4,    4,     4,    4 }
    } , {
        {   8,    8,    8,    8,    8,    4,    4,    4,    4,    4,    4,     4,    4 },
        {   8,    8,    8,    8,    8,    4,    4,    4,    4,    4,    4,     4,    4 },
        {   8,    8,    8,    8,    8,    4,    4,    4,    4,    4,    4,     4,    4 },
        {   8,    8,    8,    8,    8,    4,    4,    4,    4,    4,    4,     4,    4 }
    }
};
static const uint16_t hme_level2_search_area_in_height_array_bottom[SC_MAX_LEVEL][INPUT_SIZE_COUNT][MAX_SUPPORTED_MODES] = {
    {
        {   8,    8,    8,    8,    8,    4,    4,    4,    4,    4,    4,     4,    4 },
        {   8,    8,    8,    8,    8,    4,    4,    4,    4,    4,    4,     4,    4 },
        {   8,    8,    8,    8,    8,    4,    4,    4,    4,    4,    4,     4,    4 },
        {   8,    8,    8,    8,    8,    4,    4,    4,    4,    4,    4,     4,    4 }
    } , {
        {   8,    8,    8,    8,    8,    4,    4,    4,    4,    4,    4,     4,    4 },
        {   8,    8,    8,    8,    8,    4,    4,    4,    4,    4,    4,     4,    4 },
        {   8,    8,    8,    8,    8,    4,    4,    4,    4,    4,    4,     4,    4 },
        {   8,    8,    8,    8,    8,    4,    4,    4,    4,    4,    4,     4,    4 }
    }
};

static const uint16_t search_area_width[SC_MAX_LEVEL][INPUT_SIZE_COUNT][MAX_SUPPORTED_MODES] = {
    {
#if HME_ME_TUNING // -->
        { 128,  128,  128,  128,   64,   64,   64,   64,   48,   16,   16,    16,   16 },
        { 160,  160,  160,  160,   64,   64,   64,   64,   48,   16,   16,    16,   16 },
        { 192,  192,  192,  192,   64,   64,   64,   64,   48,   16,   16,    16,   16 },
        { 192,  192,  192,  192,   64,   64,   64,   64,   48,   16,   16,    16,   16 },
#else
        {  64,   64,   64,   64,   64,   64,   64,   64,   48,   16,   16,    16,   16 },
        { 112,  112,   64,   64,   64,   64,   64,   64,   48,   16,   16,    16,   16 },
        { 128,  128,   64,   64,   64,   64,   64,   64,   48,   16,   16,    16,   16 },
        { 128,  128,   64,   64,   64,   64,   64,   64,   48,   16,   16,    16,   16 }
#endif
    } , {
#if SC_SETTINGS_TUNING
        {480 ,  480,  480,  144,  144,   88,   48,   48,   48,   48,   48,    48,   48 },
        {480 ,  480,  480,  144,  144,   88,   48,   48,   48,   48,   48,    48,   48 },
        {960 ,  640,  640,  288,  288,  168,  128,  128,   64,   80,   80,    80,   80 },
        {960 ,  640,  640,  288,  288,  168,  128,  128,   64,   80,   80,    80,   80 }
#else
        {1280,  640,  640,  288,  208,  168,  128,  128,   64,   80,   80,    80,   80 },
        {1280,  640,  640,  288,  208,  168,  128,  128,   64,   80,   80,    80,   80 },
        {1280,  640,  640,  288,  208,  168,  128,  128,   64,   80,   80,    80,   80 },
        {1280,  640,  640,  288,  208,  168,  128,  128,   64,   80,   80,    80,   80 }
#endif
    }
};
static const uint16_t search_area_height[SC_MAX_LEVEL][INPUT_SIZE_COUNT][MAX_SUPPORTED_MODES] = {
    {
#if HME_ME_TUNING  // -->
        { 128,  128,  128,  128,   32,   32,   32,   32,   16,    9,    9,     9,    9 },
        { 160,  160,  160,  160,   32,   32,   32,   32,   16,    9,    9,     9,    9 },
        { 192,  192,  192,  192,   32,   32,   32,   32,   16,    9,    9,     9,    9 },
        { 192,  192,  192,  192,   32,   32,   32,   32,   16,    9,    9,     9,    9 }
#else
        {  64,   64,   64,   64,   32,   32,   32,   32,   16,    9,    9,     9,    9 },
        { 112,  112,   64,   64,   32,   32,   32,   32,   16,    9,    9,     9,    9 },
        { 128,  128,   64,   64,   32,   32,   32,   32,   16,    9,    9,     9,    9 },
        { 128,  128,   64,   64,   32,   32,   32,   32,   16,    9,    9,     9,    9 }
#endif
    } , {
#if SC_SETTINGS_TUNING
        {480 ,  480,  480,  144,  144,   88,   48,   48,   48,   48,   48,    48,   48 },
        {480 ,  480,  480,  144,  144,   88,   48,   48,   48,   48,   48,    48,   48 },
        {960 ,  640,  640,  288,  288,  168,   80,   80,   48,   80,   80,    80,   80 },
        {960 ,  640,  640,  288,  288,  168,   80,   80,   48,   80,   80,    80,   80 }
#else
        {1280,  640,  640,  248,  168,  128,   80,   80,   48,   80,   80,    80,   80 },
        {1280,  640,  640,  248,  168,  128,   80,   80,   48,   80,   80,    80,   80 },
        {1280,  640,  640,  248,  168,  128,   80,   80,   48,   80,   80,    80,   80 },
        {1280,  640,  640,  248,  168,  128,   80,   80,   48,   80,   80,    80,   80 }
#endif
    }

    //     M0    M1    M2    M3    M4    M5    M6    M7    M8    M9    M10    M11    M12
};

/******************************************************************************
                            ME/HME settings for Altref Temporal Filtering
*******************************************************************************/
#if HME_ME_TUNING
//     M0    M1    M2    M3    M4    M5    M6    M7    M8    M9    M10    M11    M12
static const uint8_t tf_enable_hme_flag[SC_MAX_LEVEL][INPUT_SIZE_COUNT][MAX_SUPPORTED_MODES] = {
    {
        {   1,    1,    1,    1,    1,    1,    1,    1,    1,    1,    1,    1,    1 },      // INPUT_SIZE_576p_RANGE_OR_LOWER
        {   1,    1,    1,    1,    1,    1,    1,    1,    1,    1,    1,    1,    1 },      // INPUT_SIZE_720P_RANGE/INPUT_SIZE_1080i_RANGE
        {   1,    1,    1,    1,    1,    1,    1,    1,    1,    1,    1,    1,    1 },      // INPUT_SIZE_1080p_RANGE
        {   1,    1,    1,    1,    1,    1,    1,    1,    1,    1,    1,    1,    1 },      // INPUT_SIZE_4K_RANGE
    },{
        {   1,    1,    1,    1,    1,    1,    1,    1,    1,    1,    1,    1,    1 },      // INPUT_SIZE_576p_RANGE_OR_LOWER
        {   1,    1,    1,    1,    1,    1,    1,    1,    1,    1,    1,    1,    1 },      // INPUT_SIZE_720P_RANGE/INPUT_SIZE_1080i_RANGE
        {   1,    1,    1,    1,    1,    1,    1,    1,    1,    1,    1,    1,    1 },      // INPUT_SIZE_1080p_RANGE
        {   1,    1,    1,    1,    1,    1,    1,    1,    1,    1,    1,    1,    1 },      // INPUT_SIZE_4K_RANGE
    }
};
#endif
//     M0    M1    M2    M3    M4    M5    M6    M7    M8    M9    M10    M11    M12
static const uint8_t tf_enable_hme_level0_flag[SC_MAX_LEVEL][INPUT_SIZE_COUNT][MAX_SUPPORTED_MODES] = {
    {
        {   1,    1,    1,    1,    1,    1,    1,    1,    1,    1,    1,    1,    1 },      // INPUT_SIZE_576p_RANGE_OR_LOWER
        {   1,    1,    1,    1,    1,    1,    1,    1,    1,    1,    1,    1,    1 },      // INPUT_SIZE_720P_RANGE/INPUT_SIZE_1080i_RANGE
        {   1,    1,    1,    1,    1,    1,    1,    1,    1,    1,    1,    1,    1 },      // INPUT_SIZE_1080p_RANGE
        {   1,    1,    1,    1,    1,    1,    1,    1,    1,    1,    1,    1,    1 },      // INPUT_SIZE_4K_RANGE
    },{
        {   1,    1,    1,    1,    1,    1,    1,    1,    1,    1,    1,    1,    1 },      // INPUT_SIZE_576p_RANGE_OR_LOWER
        {   1,    1,    1,    1,    1,    1,    1,    1,    1,    1,    1,    1,    1 },      // INPUT_SIZE_720P_RANGE/INPUT_SIZE_1080i_RANGE
        {   1,    1,    1,    1,    1,    1,    1,    1,    1,    1,    1,    1,    1 },      // INPUT_SIZE_1080p_RANGE
        {   1,    1,    1,    1,    1,    1,    1,    1,    1,    1,    1,    1,    1 },      // INPUT_SIZE_4K_RANGE
    }
};

static const uint16_t tf_hme_level0_total_search_area_width[SC_MAX_LEVEL][INPUT_SIZE_COUNT][MAX_SUPPORTED_MODES] = {
    {
        {  48,   48,   48,   48,   48,   48,   48,   48,   48,   48,   48,   48,   48 },
        { 112,  112,  112,  112,  112,   48,   48,   48,   48,   48,   48,   48,   48 },
        { 128,  128,  128,  128,  128,   48,   48,   48,   48,   48,   48,   48,   48 },
        { 128,  128,  128,  128,  128,   96,   96,   96,   96,   96,   96,   96,   96 },
     } , {
        {  48,   48,   48,   48,   48,   48,   48,   48,   48,   48,   48,   48,   48 },
        { 112,  112,  112,  112,  112,   48,   48,   48,   48,   48,   48,   48,   48 },
        { 128,  128,  128,  128,  128,   48,   48,   48,   48,   48,   48,   48,   48 },
        { 128,  128,  128,  128,  128,   96,   96,   96,   96,   96,   96,   96,   96 },
    }
};

static const uint16_t tf_hme_level0_search_area_in_width_array_left[SC_MAX_LEVEL][INPUT_SIZE_COUNT][MAX_SUPPORTED_MODES] = {
    {
        {  24,   24,   24,   24,   24,   24,   24,   24,   24,   24,   24,   24,   24 },
        {  56,   56,   56,   56,   56,   24,   24,   24,   24,   24,   24,   24,   24 },
        {  64,   64,   64,   64,   64,   24,   24,   24,   24,   24,   24,   24,   24 },
        {  64,   64,   64,   64,   64,   48,   48,   48,   48,   48,   48,   48,   48 }
    } , {
        {  24,   24,   24,   24,   24,   24,   24,   24,   24,   24,   24,   24,   24 },
        {  56,   56,   56,   56,   56,   24,   24,   24,   24,   24,   24,   24,   24 },
        {  64,   64,   64,   64,   64,   24,   24,   24,   24,   24,   24,   24,   24 },
        {  64,   64,   64,   64,   64,   48,   48,   48,   48,   48,   48,   48,   48 }
    }
};
static const uint16_t tf_hme_level0_search_area_in_width_array_right[SC_MAX_LEVEL][INPUT_SIZE_COUNT][MAX_SUPPORTED_MODES] = {
    {
        {  24,   24,   24,   24,   24,   24,   24,   24,   24,   24,   24,   24,   24 },
        {  56,   56,   56,   56,   56,   24,   24,   24,   24,   24,   24,   24,   24 },
        {  64,   64,   64,   64,   64,   24,   24,   24,   24,   24,   24,   24,   24 },
        {  64,   64,   64,   64,   64,   48,   48,   48,   48,   48,   48,   48,   48 }
    } , {
        {  24,   24,   24,   24,   24,   24,   24,   24,   24,   24,   24,   24,   24 },
        {  56,   56,   56,   56,   56,   24,   24,   24,   24,   24,   24,   24,   24 },
        {  64,   64,   64,   64,   64,   24,   24,   24,   24,   24,   24,   24,   24 },
        {  64,   64,   64,   64,   64,   48,   48,   48,   48,   48,   48,   48,   48 }
    }
};
static const uint16_t tf_hme_level0_total_search_area_height[SC_MAX_LEVEL][INPUT_SIZE_COUNT][MAX_SUPPORTED_MODES] = {
    {
        {  40,   40,   40,   40,   40,   24,   24,   24,   24,   24,   24,   24,   24 },
        {  64,   64,   64,   64,   64,   24,   24,   24,   24,   24,   24,   24,   24 },
        {  80,   80,   80,   80,   80,   24,   24,   24,   24,   24,   24,   24,   24 },
        {  80,   80,   80,   80,   80,   24,   24,   24,   24,   24,   24,   24,   24 }
    } , {
        {  40,   40,   40,   40,   40,   24,   24,   24,   24,   24,   24,   24,   24 },
        {  64,   64,   64,   64,   64,   24,   24,   24,   24,   24,   24,   24,   24 },
        {  80,   80,   80,   80,   80,   24,   24,   24,   24,   24,   24,   24,   24 },
        {  80,   80,   80,   80,   80,   24,   24,   24,   24,   24,   24,   24,   24 }
    }
};
static const uint16_t tf_hme_level0_search_area_in_height_array_top[SC_MAX_LEVEL][INPUT_SIZE_COUNT][MAX_SUPPORTED_MODES] = {
    {
        {  20,   20,   20,   20,   20,   12,   12,   12,   12,   12,   12,   12,   12 },
        {  32,   32,   32,   32,   32,   12,   12,   12,   12,   12,   12,   12,   12 },
        {  40,   40,   40,   40,   40,   12,   12,   12,   12,   12,   12,   12,   12 },
        {  40,   40,   40,   40,   40,   12,   12,   12,   12,   12,   12,   12,   12 }
    } , {
        {  20,   20,   20,   20,   20,   12,   12,   12,   12,   12,   12,   12,   12 },
        {  32,   32,   32,   32,   32,   12,   12,   12,   12,   12,   12,   12,   12 },
        {  40,   40,   40,   40,   40,   12,   12,   12,   12,   12,   12,   12,   12 },
        {  40,   40,   40,   40,   40,   12,   12,   12,   12,   12,   12,   12,   12 }
    }
};
static const uint16_t tf_hme_level0_search_area_in_height_array_bottom[SC_MAX_LEVEL][INPUT_SIZE_COUNT][MAX_SUPPORTED_MODES] = {
    {
        {  20,   20,   20,   20,   20,   12,   12,   12,   12,   12,   12,   12,   12 },
        {  32,   32,   32,   32,   32,   12,   12,   12,   12,   12,   12,   12,   12 },
        {  40,   40,   40,   40,   40,   12,   12,   12,   12,   12,   12,   12,   12 },
        {  40,   40,   40,   40,   40,   12,   12,   12,   12,   12,   12,   12,   12 }
    }, {
        {  20,   20,   20,   20,   20,   12,   12,   12,   12,   12,   12,   12,   12 },
        {  32,   32,   32,   32,   32,   12,   12,   12,   12,   12,   12,   12,   12 },
        {  40,   40,   40,   40,   40,   12,   12,   12,   12,   12,   12,   12,   12 },
        {  40,   40,   40,   40,   40,   12,   12,   12,   12,   12,   12,   12,   12 }
    }
};

// HME LEVEL 1
   //      M0    M1    M2    M3    M4    M5    M6    M7    M8    M9    M10    M11    M12
static const uint8_t tf_enable_hme_level1_flag[SC_MAX_LEVEL][INPUT_SIZE_COUNT][MAX_SUPPORTED_MODES] = {
    {
        {   1,    1,    1,    1,    1,    1,    1,    1,    1,    0,    0,     0,    0 },      // INPUT_SIZE_576p_RANGE_OR_LOWER
        {   1,    1,    1,    1,    1,    1,    1,    1,    1,    0,    0,     0,    0 },      // INPUT_SIZE_720P_RANGE/INPUT_SIZE_1080i_RANGE
        {   1,    1,    1,    1,    1,    1,    1,    1,    1,    0,    0,     0,    0 },      // INPUT_SIZE_1080p_RANGE
        {   1,    1,    1,    1,    1,    1,    1,    1,    1,    0,    0,     0,    0 }       // INPUT_SIZE_4K_RANGE
    }, {
        {   1,    1,    0,    0,    0,    0,    0,    0,    1,    0,    0,     0,    0 },      // INPUT_SIZE_576p_RANGE_OR_LOWER
        {   1,    1,    0,    0,    0,    0,    0,    0,    1,    0,    0,     0,    0 },      // INPUT_SIZE_720P_RANGE/INPUT_SIZE_1080i_RANGE
        {   1,    1,    0,    0,    0,    0,    0,    0,    1,    0,    0,     0,    0 },      // INPUT_SIZE_1080p_RANGE
        {   1,    1,    0,    0,    0,    0,    0,    0,    1,    0,    0,     0,    0 }       // INPUT_SIZE_4K_RANGE
    }
};
static const uint16_t tf_hme_level1_search_area_in_width_array_left[SC_MAX_LEVEL][INPUT_SIZE_COUNT][MAX_SUPPORTED_MODES] = {
    {
        {  16,   16,   16,   16,   16,    8,    8,    8,    8,    8,    8,    8,     8 },
        {  16,   16,   16,   16,   16,    8,    8,    8,    8,    8,    8,    8,     8 },
        {  16,   16,   16,   16,   16,    8,    8,    8,    8,    8,    8,    8,     8 },
        {  16,   16,   16,   16,   16,    8,    8,    8,    8,    8,    8,    8,     8 }
    } , {
        {  16,   16,   16,   16,   16,    8,    8,    8,    8,    8,    8,    8,     8 },
        {  16,   16,   16,   16,   16,    8,    8,    8,    8,    8,    8,    8,     8 },
        {  16,   16,   16,   16,   16,    8,    8,    8,    8,    8,    8,    8,     8 },
        {  16,   16,   16,   16,   16,    8,    8,    8,    8,    8,    8,    8,     8 }
    }
};
static const uint16_t tf_hme_level1_search_area_in_width_array_right[SC_MAX_LEVEL][INPUT_SIZE_COUNT][MAX_SUPPORTED_MODES] = {
    {
        {  16,   16,   16,   16,   16,    8,    8,    8,    8,    8,    8,    8,     8 },
        {  16,   16,   16,   16,   16,    8,    8,    8,    8,    8,    8,    8,     8 },
        {  16,   16,   16,   16,   16,    8,    8,    8,    8,    8,    8,    8,     8 },
        {  16,   16,   16,   16,   16,    8,    8,    8,    8,    8,    8,    8,     8 }
    } , {
        {  16,   16,   16,   16,   16,    8,    8,    8,    8,    8,    8,    8,     8 },
        {  16,   16,   16,   16,   16,    8,    8,    8,    8,    8,    8,    8,     8 },
        {  16,   16,   16,   16,   16,    8,    8,    8,    8,    8,    8,    8,     8 },
        {  16,   16,   16,   16,   16,    8,    8,    8,    8,    8,    8,    8,     8 }
    }
};
static const uint16_t tf_hme_level1_search_area_in_height_array_top[SC_MAX_LEVEL][INPUT_SIZE_COUNT][MAX_SUPPORTED_MODES] = {
    {
        {  16,   16,   16,   16,   16,    8,    8,    8,    8,    8,    8,    8,     8 },
        {  16,   16,   16,   16,   16,    8,    8,    8,    8,    8,    8,    8,     8 },
        {  16,   16,   16,   16,   16,    8,    8,    8,    8,    8,    8,    8,     8 },
        {  16,   16,   16,   16,   16,    8,    8,    8,    8,    8,    8,    8,     8 }
    } , {
        {  16,   16,   16,   16,   16,    8,    8,    8,    8,    8,    8,    8,     8 },
        {  16,   16,   16,   16,   16,    8,    8,    8,    8,    8,    8,    8,     8 },
        {  16,   16,   16,   16,   16,    8,    8,    8,    8,    8,    8,    8,     8 },
        {  16,   16,   16,   16,   16,    8,    8,    8,    8,    8,    8,    8,     8 }
    }
};
static const uint16_t tf_hme_level1_search_area_in_height_array_bottom[SC_MAX_LEVEL][INPUT_SIZE_COUNT][MAX_SUPPORTED_MODES] = {
    {
        {  16,   16,   16,   16,   16,    8,    8,    8,    8,    8,    8,    8,     8 },
        {  16,   16,   16,   16,   16,    8,    8,    8,    8,    8,    8,    8,     8 },
        {  16,   16,   16,   16,   16,    8,    8,    8,    8,    8,    8,    8,     8 },
        {  16,   16,   16,   16,   16,    8,    8,    8,    8,    8,    8,    8,     8 }
    } , {
        {  16,   16,   16,   16,   16,    8,    8,    8,    8,    8,    8,    8,     8 },
        {  16,   16,   16,   16,   16,    8,    8,    8,    8,    8,    8,    8,     8 },
        {  16,   16,   16,   16,   16,    8,    8,    8,    8,    8,    8,    8,     8 },
        {  16,   16,   16,   16,   16,    8,    8,    8,    8,    8,    8,    8,     8 }
    }
};
// HME LEVEL 2
    //     M0    M1    M2    M3    M4    M5    M6    M7    M8    M9    M10    M11    M12
static const uint8_t tf_enable_hme_level2_flag[SC_MAX_LEVEL][INPUT_SIZE_COUNT][MAX_SUPPORTED_MODES] = {
    {
        {   1,    1,    1,    1,    1,    1,    1,    1,    1,    0,    0,     0,    0 },      // INPUT_SIZE_576p_RANGE_OR_LOWER
        {   1,    1,    1,    1,    1,    1,    1,    1,    1,    0,    0,     0,    0 },      // INPUT_SIZE_720P_RANGE/INPUT_SIZE_1080i_RANGE
        {   1,    1,    1,    1,    1,    1,    1,    1,    1,    0,    0,     0,    0 },      // INPUT_SIZE_1080p_RANGE
        {   1,    1,    1,    1,    1,    1,    1,    1,    1,    0,    0,     0,    0 }       // INPUT_SIZE_4K_RANGE
    },{
        {   1,    1,    0,    0,    0,    0,    0,    0,    0,    0,    0,     0,    0 },      // INPUT_SIZE_576p_RANGE_OR_LOWER
        {   1,    1,    0,    0,    0,    0,    0,    0,    0,    0,    0,     0,    0 },      // INPUT_SIZE_720P_RANGE/INPUT_SIZE_1080i_RANGE
        {   1,    1,    0,    0,    0,    0,    0,    0,    0,    0,    0,     0,    0 },      // INPUT_SIZE_1080p_RANGE
        {   1,    1,    0,    0,    0,    0,    0,    0,    0,    0,    0,     0,    0 }       // INPUT_SIZE_4K_RANGE
    }
};
static const uint16_t tf_hme_level2_search_area_in_width_array_left[SC_MAX_LEVEL][INPUT_SIZE_COUNT][MAX_SUPPORTED_MODES] = {
    {
        {   8,    8,    8,    8,    8,    4,    4,    4,    4,    4,    4,     4,    4 },
        {   8,    8,    8,    8,    8,    4,    4,    4,    4,    4,    4,     4,    4 },
        {   8,    8,    8,    8,    8,    4,    4,    4,    4,    4,    4,     4,    4 },
        {   8,    8,    8,    8,    8,    4,    4,    4,    4,    4,    4,     4,    4 }
    } , {
        {   8,    8,    8,    8,    8,    4,    4,    4,    4,    4,    4,     4,    4 },
        {   8,    8,    8,    8,    8,    4,    4,    4,    4,    4,    4,     4,    4 },
        {   8,    8,    8,    8,    8,    4,    4,    4,    4,    4,    4,     4,    4 },
        {   8,    8,    8,    8,    8,    4,    4,    4,    4,    4,    4,     4,    4 }
    }
};
static const uint16_t tf_hme_level2_search_area_in_width_array_right[SC_MAX_LEVEL][INPUT_SIZE_COUNT][MAX_SUPPORTED_MODES] = {
    {
        {   8,    8,    8,    8,    8,    4,    4,    4,    4,    4,    4,     4,    4 },
        {   8,    8,    8,    8,    8,    4,    4,    4,    4,    4,    4,     4,    4 },
        {   8,    8,    8,    8,    8,    4,    4,    4,    4,    4,    4,     4,    4 },
        {   8,    8,    8,    8,    8,    4,    4,    4,    4,    4,    4,     4,    4 }
    } , {
        {   8,    8,    8,    8,    8,    4,    4,    4,    4,    4,    4,     4,    4 },
        {   8,    8,    8,    8,    8,    4,    4,    4,    4,    4,    4,     4,    4 },
        {   8,    8,    8,    8,    8,    4,    4,    4,    4,    4,    4,     4,    4 },
        {   8,    8,    8,    8,    8,    4,    4,    4,    4,    4,    4,     4,    4 }
    }
};
static const uint16_t tf_hme_level2_search_area_in_height_array_top[SC_MAX_LEVEL][INPUT_SIZE_COUNT][MAX_SUPPORTED_MODES] = {
    {
        {   8,    8,    8,    8,    8,    4,    4,    4,    4,    4,    4,     4,    4 },
        {   8,    8,    8,    8,    8,    4,    4,    4,    4,    4,    4,     4,    4 },
        {   8,    8,    8,    8,    8,    4,    4,    4,    4,    4,    4,     4,    4 },
        {   8,    8,    8,    8,    8,    4,    4,    4,    4,    4,    4,     4,    4 }
    } , {
        {   8,    8,    8,    8,    8,    4,    4,    4,    4,    4,    4,     4,    4 },
        {   8,    8,    8,    8,    8,    4,    4,    4,    4,    4,    4,     4,    4 },
        {   8,    8,    8,    8,    8,    4,    4,    4,    4,    4,    4,     4,    4 },
        {   8,    8,    8,    8,    8,    4,    4,    4,    4,    4,    4,     4,    4 }
    }
};
static const uint16_t tf_hme_level2_search_area_in_height_array_bottom[SC_MAX_LEVEL][INPUT_SIZE_COUNT][MAX_SUPPORTED_MODES] = {
    {
        {   8,    8,    8,    8,    8,    4,    4,    4,    4,    4,    4,     4,    4 },
        {   8,    8,    8,    8,    8,    4,    4,    4,    4,    4,    4,     4,    4 },
        {   8,    8,    8,    8,    8,    4,    4,    4,    4,    4,    4,     4,    4 },
        {   8,    8,    8,    8,    8,    4,    4,    4,    4,    4,    4,     4,    4 }
    } , {
        {   8,    8,    8,    8,    8,    4,    4,    4,    4,    4,    4,     4,    4 },
        {   8,    8,    8,    8,    8,    4,    4,    4,    4,    4,    4,     4,    4 },
        {   8,    8,    8,    8,    8,    4,    4,    4,    4,    4,    4,     4,    4 },
        {   8,    8,    8,    8,    8,    4,    4,    4,    4,    4,    4,     4,    4 }
    }
};

static const uint16_t tf_search_area_width[SC_MAX_LEVEL][INPUT_SIZE_COUNT][MAX_SUPPORTED_MODES] = {
    {
        {  64,   64,   64,   64,   64,   64,   64,   64,   48,   16,   16,    16,   16 },
        { 112,  112,   64,   64,   64,   64,   64,   64,   48,   16,   16,    16,   16 },
        { 128,  128,   64,   64,   64,   64,   64,   64,   48,   16,   16,    16,   16 },
        { 128,  128,   64,   64,   64,   64,   64,   64,   48,   16,   16,    16,   16 }
    } , {
        {  64,   64,   64,   64,   64,   64,   64,   64,   48,   16,   16,    16,   16 },
        { 112,  112,   64,   64,   64,   64,   64,   64,   48,   16,   16,    16,   16 },
        { 128,  128,   64,   64,   64,   64,   64,   64,   48,   16,   16,    16,   16 },
        { 128,  128,   64,   64,   64,   64,   64,   64,   48,   16,   16,    16,   16 }
    }
};
static const uint16_t tf_search_area_height[SC_MAX_LEVEL][INPUT_SIZE_COUNT][MAX_SUPPORTED_MODES] = {
    {
        {  64,   64,   64,   64,   32,   32,   32,   32,   16,    9,    9,     9,    9 },
        { 112,  112,   64,   64,   32,   32,   32,   32,   16,    9,    9,     9,    9 },
        { 128,  128,   64,   64,   32,   32,   32,   32,   16,    9,    9,     9,    9 },
        { 128,  128,   64,   64,   32,   32,   32,   32,   16,    9,    9,     9,    9 }
    } , {
        {  64,   64,   64,   64,   32,   32,   32,   32,   16,    9,    9,     9,    9 },
        { 112,  112,   64,   64,   32,   32,   32,   32,   16,    9,    9,     9,    9 },
        { 128,  128,   64,   64,   32,   32,   32,   32,   16,    9,    9,     9,    9 },
        { 128,  128,   64,   64,   32,   32,   32,   32,   16,    9,    9,     9,    9 }
    }

    //     M0    M1    M2    M3    M4    M5    M6    M7    M8    M9    M10    M11    M12
};

static const uint16_t ep_to_pa_block_index[BLOCK_MAX_COUNT_SB_64] = {
    0 ,0 ,0 ,0 ,0 ,0 ,0 ,0 ,0 ,0 ,0 ,0 ,0 ,0 ,0 ,0 ,0 ,0 ,0 ,0 ,0 ,0 ,0 ,0 ,0 ,
    1 ,0 ,0 ,0 ,0 ,0 ,0 ,0 ,0 ,0 ,0 ,0 ,0 ,0 ,0 ,0 ,0 ,0 ,0 ,0 ,0 ,0 ,0 ,0 ,0 ,
    2 ,0 ,0 ,0 ,0 ,0 ,0 ,0 ,0 ,0 ,0 ,0 ,0 ,0 ,0 ,0 ,0 ,0 ,0 ,0 ,0 ,0 ,0 ,0 ,0 ,
    3 ,0 ,0 ,0 ,0 ,0 ,0 ,0 ,0 ,
    4 ,0 ,0 ,0 ,0 ,0 ,0 ,0 ,0 ,
    5 ,0 ,0 ,0 ,0 ,0 ,0 ,0 ,0 ,
    6 ,0 ,0 ,0 ,0 ,0 ,0 ,0 ,0 ,
    7 ,0 ,0 ,0 ,0 ,0 ,0 ,0 ,0 ,0 ,0 ,0 ,0 ,0 ,0 ,0 ,0 ,0 ,0 ,0 ,0 ,0 ,0 ,0 ,0 ,
    8 ,0 ,0 ,0 ,0 ,0 ,0 ,0 ,0 ,
    9 ,0 ,0 ,0 ,0 ,0 ,0 ,0 ,0 ,
    10,0 ,0 ,0 ,0 ,0 ,0 ,0 ,0 ,
    11,0 ,0 ,0 ,0 ,0 ,0 ,0 ,0 ,
    12,0 ,0 ,0 ,0 ,0 ,0 ,0 ,0 ,0 ,0 ,0 ,0 ,0 ,0 ,0 ,0 ,0 ,0 ,0 ,0 ,0 ,0 ,0 ,0 ,
    13,0 ,0 ,0 ,0 ,0 ,0 ,0 ,0 ,
    14,0 ,0 ,0 ,0 ,0 ,0 ,0 ,0 ,
    15,0 ,0 ,0 ,0 ,0 ,0 ,0 ,0 ,
    16,0 ,0 ,0 ,0 ,0 ,0 ,0 ,0 ,
    17,0 ,0 ,0 ,0 ,0 ,0 ,0 ,0 ,0 ,0 ,0 ,0 ,0 ,0 ,0 ,0 ,0 ,0 ,0 ,0 ,0 ,0 ,0 ,0 ,
    18,0 ,0 ,0 ,0 ,0 ,0 ,0 ,0 ,
    19,0 ,0 ,0 ,0 ,0 ,0 ,0 ,0 ,
    20,0 ,0 ,0 ,0 ,0 ,0 ,0 ,0 ,
    21,0 ,0 ,0 ,0 ,0 ,0 ,0 ,0 ,
    22,0 ,0 ,0 ,0 ,0 ,0 ,0 ,0 ,0 ,0 ,0 ,0 ,0 ,0 ,0 ,0 ,0 ,0 ,0 ,0 ,0 ,0 ,0 ,0 ,
    23,0 ,0 ,0 ,0 ,0 ,0 ,0 ,0 ,0 ,0 ,0 ,0 ,0 ,0 ,0 ,0 ,0 ,0 ,0 ,0 ,0 ,0 ,0 ,0 ,
    24,0 ,0 ,0 ,0 ,0 ,0 ,0 ,0 ,
    25,0 ,0 ,0 ,0 ,0 ,0 ,0 ,0 ,
    26,0 ,0 ,0 ,0 ,0 ,0 ,0 ,0 ,
    27,0 ,0 ,0 ,0 ,0 ,0 ,0 ,0 ,
    28,0 ,0 ,0 ,0 ,0 ,0 ,0 ,0 ,0 ,0 ,0 ,0 ,0 ,0 ,0 ,0 ,0 ,0 ,0 ,0 ,0 ,0 ,0 ,0 ,
    29,0 ,0 ,0 ,0 ,0 ,0 ,0 ,0 ,
    30,0 ,0 ,0 ,0 ,0 ,0 ,0 ,0 ,
    31,0 ,0 ,0 ,0 ,0 ,0 ,0 ,0 ,
    32,0 ,0 ,0 ,0 ,0 ,0 ,0 ,0 ,
    33,0 ,0 ,0 ,0 ,0 ,0 ,0 ,0 ,0 ,0 ,0 ,0 ,0 ,0 ,0 ,0 ,0 ,0 ,0 ,0 ,0 ,0 ,0 ,0 ,
    34,0 ,0 ,0 ,0 ,0 ,0 ,0 ,0 ,
    35,0 ,0 ,0 ,0 ,0 ,0 ,0 ,0 ,
    36,0 ,0 ,0 ,0 ,0 ,0 ,0 ,0 ,
    37,0 ,0 ,0 ,0 ,0 ,0 ,0 ,0 ,
    38,0 ,0 ,0 ,0 ,0 ,0 ,0 ,0 ,0 ,0 ,0 ,0 ,0 ,0 ,0 ,0 ,0 ,0 ,0 ,0 ,0 ,0 ,0 ,0 ,
    39,0 ,0 ,0 ,0 ,0 ,0 ,0 ,0 ,
    40,0 ,0 ,0 ,0 ,0 ,0 ,0 ,0 ,
    41,0 ,0 ,0 ,0 ,0 ,0 ,0 ,0 ,
    42,0 ,0 ,0 ,0 ,0 ,0 ,0 ,0 ,
    43,0 ,0 ,0 ,0 ,0 ,0 ,0 ,0 ,0 ,0 ,0 ,0 ,0 ,0 ,0 ,0 ,0 ,0 ,0 ,0 ,0 ,0 ,0 ,0 ,
    44,0 ,0 ,0 ,0 ,0 ,0 ,0 ,0 ,0 ,0 ,0 ,0 ,0 ,0 ,0 ,0 ,0 ,0 ,0 ,0 ,0 ,0 ,0 ,0 ,
    45,0 ,0 ,0 ,0 ,0 ,0 ,0 ,0 ,
    46,0 ,0 ,0 ,0 ,0 ,0 ,0 ,0 ,
    47,0 ,0 ,0 ,0 ,0 ,0 ,0 ,0 ,
    48,0 ,0 ,0 ,0 ,0 ,0 ,0 ,0 ,
    49,0 ,0 ,0 ,0 ,0 ,0 ,0 ,0 ,0 ,0 ,0 ,0 ,0 ,0 ,0 ,0 ,0 ,0 ,0 ,0 ,0 ,0 ,0 ,0 ,
    50,0 ,0 ,0 ,0 ,0 ,0 ,0 ,0 ,
    51,0 ,0 ,0 ,0 ,0 ,0 ,0 ,0 ,
    52,0 ,0 ,0 ,0 ,0 ,0 ,0 ,0 ,
    53,0 ,0 ,0 ,0 ,0 ,0 ,0 ,0 ,
    54,0 ,0 ,0 ,0 ,0 ,0 ,0 ,0 ,0 ,0 ,0 ,0 ,0 ,0 ,0 ,0 ,0 ,0 ,0 ,0 ,0 ,0 ,0 ,0 ,
    55,0 ,0 ,0 ,0 ,0 ,0 ,0 ,0 ,
    56,0 ,0 ,0 ,0 ,0 ,0 ,0 ,0 ,
    57,0 ,0 ,0 ,0 ,0 ,0 ,0 ,0 ,
    58,0 ,0 ,0 ,0 ,0 ,0 ,0 ,0 ,
    59,0 ,0 ,0 ,0 ,0 ,0 ,0 ,0 ,0 ,0 ,0 ,0 ,0 ,0 ,0 ,0 ,0 ,0 ,0 ,0 ,0 ,0 ,0 ,0 ,
    60,0 ,0 ,0 ,0 ,0 ,0 ,0 ,0 ,
    61,0 ,0 ,0 ,0 ,0 ,0 ,0 ,0 ,
    62,0 ,0 ,0 ,0 ,0 ,0 ,0 ,0 ,
    63,0 ,0 ,0 ,0 ,0 ,0 ,0 ,0 ,
    64,0 ,0 ,0 ,0 ,0 ,0 ,0 ,0 ,0 ,0 ,0 ,0 ,0 ,0 ,0 ,0 ,0 ,0 ,0 ,0 ,0 ,0 ,0 ,0 ,
    65,0 ,0 ,0 ,0 ,0 ,0 ,0 ,0 ,0 ,0 ,0 ,0 ,0 ,0 ,0 ,0 ,0 ,0 ,0 ,0 ,0 ,0 ,0 ,0 ,
    66,0 ,0 ,0 ,0 ,0 ,0 ,0 ,0 ,
    67,0 ,0 ,0 ,0 ,0 ,0 ,0 ,0 ,
    68,0 ,0 ,0 ,0 ,0 ,0 ,0 ,0 ,
    69,0 ,0 ,0 ,0 ,0 ,0 ,0 ,0 ,
    70,0 ,0 ,0 ,0 ,0 ,0 ,0 ,0 ,0 ,0 ,0 ,0 ,0 ,0 ,0 ,0 ,0 ,0 ,0 ,0 ,0 ,0 ,0 ,0 ,
    71,0 ,0 ,0 ,0 ,0 ,0 ,0 ,0 ,
    72,0 ,0 ,0 ,0 ,0 ,0 ,0 ,0 ,
    73,0 ,0 ,0 ,0 ,0 ,0 ,0 ,0 ,
    74,0 ,0 ,0 ,0 ,0 ,0 ,0 ,0 ,
    75,0 ,0 ,0 ,0 ,0 ,0 ,0 ,0 , 0 ,0 ,0 ,0 ,0 ,0 ,0 ,0 ,0 ,0 ,0 ,0 ,0 ,0 ,0 ,0 ,
    76,0 ,0 ,0 ,0 ,0 ,0 ,0 ,0 ,
    77,0 ,0 ,0 ,0 ,0 ,0 ,0 ,0 ,
    78,0 ,0 ,0 ,0 ,0 ,0 ,0 ,0 ,
    79,0 ,0 ,0 ,0 ,0 ,0 ,0 ,0 ,
    80,0 ,0 ,0 ,0 ,0 ,0 ,0 ,0 ,0 ,0 ,0 ,0 ,0 ,0 ,0 ,0 ,0 ,0 ,0 ,0 ,0 ,0 ,0 ,0 ,
    81,0 ,0 ,0 ,0 ,0 ,0 ,0 ,0 ,
    82,0 ,0 ,0 ,0 ,0 ,0 ,0 ,0 ,
    83,0 ,0 ,0 ,0 ,0 ,0 ,0 ,0 ,
    84,0 ,0 ,0 ,0 ,0 ,0 ,0 ,0
};
#ifdef __cplusplus
}
#endif
#endif // EbDefinitions_h
/* File EOF */<|MERGE_RESOLUTION|>--- conflicted
+++ resolved
@@ -61,13 +61,9 @@
 #define TURN_OFF_DUAL_MODE                1
 #define SC_SETTINGS_TUNING                1 // SC Settings Tuning
 #define HME_ME_TUNING                     1 // HME/ME tuning
-
-
-<<<<<<< HEAD
-=======
 #define MFMV_SUPPORT                      1// Temporal mvp support. aka. MFMV
 
->>>>>>> cc463e7a
+  
 //FOR DEBUGGING - Do not remove
 #define NO_ENCDEC                         0 // bypass encDec to test cmpliance of MD. complained achieved when skip_flag is OFF. Port sample code from VCI-SW_AV1_Candidate1 branch
 
